--- conflicted
+++ resolved
@@ -37,6 +37,11 @@
    constant TPD_G               : time                       := 1 ns;
    constant RESP_THOLD_G        : integer range 0 to (2**24) := 1;
    constant SLAVE_READY_EN_G    : boolean                    := true;
+   constant BRAM_EN_G           : boolean                    := true;
+   constant XIL_DEVICE_G        : string                     := "7SERIES";
+   constant USE_BUILT_IN_G      : boolean                    := false;
+   constant ALTERA_SYN_G        : boolean                    := false;
+   constant ALTERA_RAM_G        : string                     := "M9K";
    constant GEN_SYNC_FIFO_G     : boolean                    := false;
    constant FIFO_ADDR_WIDTH_G   : integer range 4 to 48      := 9;
    constant FIFO_PAUSE_THRESH_G : integer range 1 to (2**24) := 2**8;
@@ -96,6 +101,11 @@
          TPD_G               => TPD_G,
          RESP_THOLD_G        => RESP_THOLD_G,
          SLAVE_READY_EN_G    => SLAVE_READY_EN_G,
+         BRAM_EN_G           => BRAM_EN_G,
+         XIL_DEVICE_G        => XIL_DEVICE_G,
+         USE_BUILT_IN_G      => USE_BUILT_IN_G,
+         ALTERA_SYN_G        => ALTERA_SYN_G,
+         ALTERA_RAM_G        => ALTERA_RAM_G,
          GEN_SYNC_FIFO_G     => GEN_SYNC_FIFO_G,
          FIFO_ADDR_WIDTH_G   => FIFO_ADDR_WIDTH_G,
          FIFO_PAUSE_THRESH_G => FIFO_PAUSE_THRESH_G,
@@ -127,6 +137,11 @@
          RESP_THOLD_G        => RESP_THOLD_G,
          SLAVE_READY_EN_G    => SLAVE_READY_EN_G,
          EN_32BIT_ADDR_G     => true,
+         BRAM_EN_G           => true,
+         XIL_DEVICE_G        => XIL_DEVICE_G,
+         USE_BUILT_IN_G      => USE_BUILT_IN_G,
+         ALTERA_SYN_G        => ALTERA_SYN_G,
+         ALTERA_RAM_G        => ALTERA_RAM_G,
          GEN_SYNC_FIFO_G     => false,
          FIFO_ADDR_WIDTH_G   => FIFO_ADDR_WIDTH_G,
          FIFO_PAUSE_THRESH_G => FIFO_PAUSE_THRESH_G,
@@ -154,10 +169,6 @@
    U_AxiDualPortRam_1 : entity work.AxiDualPortRam
       generic map (
          TPD_G            => TPD_G,
-<<<<<<< HEAD
-         REG_EN_G         => true,
-=======
->>>>>>> ac12716b
          AXI_WR_EN_G      => true,
          SYS_WR_EN_G      => false,
          SYS_BYTE_WR_EN_G => false,
