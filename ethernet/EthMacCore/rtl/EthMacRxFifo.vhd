--- conflicted
+++ resolved
@@ -24,28 +24,9 @@
 
 entity EthMacRxFifo is
    generic (
-<<<<<<< HEAD
-      TPD_G               : time                := 1 ns;
-      SYNTH_MODE_G        : string              := "inferred";
-      MEMORY_TYPE_G       : string              := "block";
-      DROP_ERR_PKT_G      : boolean             := true;
-      INT_PIPE_STAGES_G   : natural             := 1;
-      PIPE_STAGES_G       : natural             := 1;
-      FIFO_ADDR_WIDTH_G   : positive            := 10;
-      CASCADE_SIZE_G      : positive            := 2;
-      FIFO_PAUSE_THRESH_G : positive            := 1000;
-      CASCADE_PAUSE_SEL_G : natural             := 0;
-      PRIM_COMMON_CLK_G   : boolean             := false;
-      PRIM_CONFIG_G       : AxiStreamConfigType := EMAC_AXIS_CONFIG_C;
-      BYP_EN_G            : boolean             := false;
-      BYP_COMMON_CLK_G    : boolean             := false;
-      BYP_CONFIG_G        : AxiStreamConfigType := EMAC_AXIS_CONFIG_C;
-      VLAN_EN_G           : boolean             := false;
-      VLAN_SIZE_G         : positive            := 1;
-      VLAN_COMMON_CLK_G   : boolean             := false;
-      VLAN_CONFIG_G       : AxiStreamConfigType := EMAC_AXIS_CONFIG_C);
-=======
       TPD_G             : time                   := 1 ns;
+      SYNTH_MODE_G      : string                 := "inferred";
+      MEMORY_TYPE_G     : string                 := "block";
       DROP_ERR_PKT_G    : boolean                := true;
       INT_PIPE_STAGES_G : natural                := 1;
       PIPE_STAGES_G     : natural                := 1;
@@ -59,7 +40,6 @@
       VLAN_SIZE_G       : positive               := 1;
       VLAN_COMMON_CLK_G : boolean                := false;
       VLAN_CONFIG_G     : AxiStreamConfigType    := EMAC_AXIS_CONFIG_C);
->>>>>>> fa42ab29
    port (
       -- Clock and Reset
       sClk         : in  sl;
@@ -115,10 +95,6 @@
 --   attribute dont_touch      : string;
 --   attribute dont_touch of r : signal is "TRUE";   
 
-<<<<<<< HEAD
-
-=======
->>>>>>> fa42ab29
 begin
 
    U_Fifo : entity work.SsiFifo
@@ -141,17 +117,6 @@
          SLAVE_AXI_CONFIG_G  => EMAC_AXIS_CONFIG_C,
          MASTER_AXI_CONFIG_G => PRIM_CONFIG_G)
       port map (
-<<<<<<< HEAD
-         sAxisClk       => sClk,
-         sAxisRst       => sRst,
-         sAxisMaster    => sPrimMaster,
-         sAxisCtrl      => sPrimCtrl,
-         sAxisTermFrame => primDrop,
-         mAxisClk       => mPrimClk,
-         mAxisRst       => mPrimRst,
-         mAxisMaster    => mPrimMaster,
-         mAxisSlave     => mPrimSlave);
-=======
          sAxisClk        => sClk,
          sAxisRst        => sRst,
          sAxisMaster     => sPrimMaster,
@@ -162,7 +127,6 @@
          mAxisRst        => mPrimRst,
          mAxisMaster     => mPrimMaster,
          mAxisSlave      => mPrimSlave);
->>>>>>> fa42ab29
 
    BYP_DISABLED : if (BYP_EN_G = false) generate
       sBypCtrl   <= AXI_STREAM_CTRL_UNUSED_C;
@@ -190,17 +154,6 @@
             SLAVE_AXI_CONFIG_G  => EMAC_AXIS_CONFIG_C,
             MASTER_AXI_CONFIG_G => BYP_CONFIG_G)
          port map (
-<<<<<<< HEAD
-            sAxisClk       => sClk,
-            sAxisRst       => sRst,
-            sAxisMaster    => sBypMaster,
-            sAxisCtrl      => sBypCtrl,
-            sAxisTermFrame => bypDrop,
-            mAxisClk       => mBypClk,
-            mAxisRst       => mBypRst,
-            mAxisMaster    => mBypMaster,
-            mAxisSlave     => mBypSlave);
-=======
             sAxisClk        => sClk,
             sAxisRst        => sRst,
             sAxisMaster     => sBypMaster,
@@ -211,7 +164,6 @@
             mAxisRst        => mBypRst,
             mAxisMaster     => mBypMaster,
             mAxisSlave      => mBypSlave);
->>>>>>> fa42ab29
    end generate;
 
    VLAN_DISABLED : if (VLAN_EN_G = false) generate
@@ -241,17 +193,6 @@
                SLAVE_AXI_CONFIG_G  => EMAC_AXIS_CONFIG_C,
                MASTER_AXI_CONFIG_G => VLAN_CONFIG_G)
             port map (
-<<<<<<< HEAD
-               sAxisClk       => sClk,
-               sAxisRst       => sRst,
-               sAxisMaster    => sVlanMasters(i),
-               sAxisCtrl      => sVlanCtrl(i),
-               sAxisTermFrame => vlanDrops(i),
-               mAxisClk       => mVlanClk,
-               mAxisRst       => mVlanRst,
-               mAxisMaster    => mVlanMasters(i),
-               mAxisSlave     => mVlanSlaves(i));
-=======
                sAxisClk        => sClk,
                sAxisRst        => sRst,
                sAxisMaster     => sVlanMasters(i),
@@ -262,7 +203,6 @@
                mAxisRst        => mVlanRst,
                mAxisMaster     => mVlanMasters(i),
                mAxisSlave      => mVlanSlaves(i));
->>>>>>> fa42ab29
       end generate GEN_VEC;
    end generate;
 
@@ -295,12 +235,6 @@
       -- Register the variable for next clock cycle
       rin <= v;
 
-<<<<<<< HEAD
-      -- Outputs        
-      rxFifoDrop <= r.rxFifoDrop;
-
-=======
->>>>>>> fa42ab29
    end process comb;
 
    seq : process (sClk) is
