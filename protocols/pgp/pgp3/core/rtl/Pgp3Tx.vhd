--- conflicted
+++ resolved
@@ -128,17 +128,10 @@
          generic map (
             TPD_G => TPD_G)
          port map (
-<<<<<<< HEAD
-            clk     => pgpTxClk,                        -- [in]
-            rst     => pgpTxRst,                        -- [in]
-            dataIn  => locRxFifoCtrl(i).pause,          -- [in]
-            dataOut => syncLocRxFifoCtrl(i).pause);     -- [out] 
-=======
             clk     => pgpTxClk,                              -- [in]
             rst     => pgpTxRst,                              -- [in]
             dataIn  => locRxFifoCtrl(i).pause,                -- [in]
             dataOut => syncLocRxFifoCtrl(i).pause);           -- [out]
->>>>>>> 5db11002
       U_Synchronizer_overflow : entity surf.SynchronizerOneShot
          generic map (
             TPD_G => TPD_G)
@@ -195,15 +188,10 @@
          CRC_MODE_G           => "DATA",
          CRC_POLY_G           => PGP3_CRC_POLY_C,
          MAX_PACKET_BYTES_G   => CELL_WORDS_MAX_G*8*2,
-<<<<<<< HEAD
          TDEST_BITS_G         => log2(NUM_VC_G),
+         SEQ_CNT_SIZE_G       => 12,
          INPUT_PIPE_STAGES_G  => ite(DISABLE_PIPELINING_G, 0, 1),
          OUTPUT_PIPE_STAGES_G => ite(DISABLE_PIPELINING_G, 0, 1))
-=======
-         SEQ_CNT_SIZE_G       => 12,
-         INPUT_PIPE_STAGES_G  => 1,
-         OUTPUT_PIPE_STAGES_G => 1)
->>>>>>> 5db11002
       port map (
          axisClk     => pgpTxClk,            -- [in]
          axisRst     => pgpTxRst,            -- [in]
