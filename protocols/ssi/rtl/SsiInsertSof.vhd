--- conflicted
+++ resolved
@@ -86,13 +86,8 @@
       sAxisSlave <= rxSlave;
    end generate;
 
-<<<<<<< HEAD
-   GEN_FIFO_RX : if ( (SLAVE_FIFO_G = true) or (COMMON_CLK_G = false) or (SLAVE_AXI_CONFIG_G /= MASTER_AXI_CONFIG_G) ) generate
+   GEN_FIFO_RX : if ((SLAVE_FIFO_G = true) or (COMMON_CLK_G = false) or (SLAVE_AXI_CONFIG_G /= MASTER_AXI_CONFIG_G)) generate
       FIFO_RX : entity surf.AxiStreamFifoV2
-=======
-   GEN_FIFO_RX : if ((SLAVE_FIFO_G = true) or (COMMON_CLK_G = false) or (SLAVE_AXI_CONFIG_G /= MASTER_AXI_CONFIG_G)) generate
-      FIFO_RX : entity work.AxiStreamFifoV2
->>>>>>> 36995833
          generic map (
             -- General Configurations
             TPD_G               => TPD_G,
