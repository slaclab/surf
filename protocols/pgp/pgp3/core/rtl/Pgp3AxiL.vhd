-------------------------------------------------------------------------------
-- File       : Pgp2bAxi.vhd
-- Company    : SLAC National Accelerator Laboratory
-------------------------------------------------------------------------------
-- Description:
-- AXI-Lite block to manage the PGP3 interface.
--
-------------------------------------------------------------------------------
-- This file is part of 'SLAC Firmware Standard Library'.
-- It is subject to the license terms in the LICENSE.txt file found in the 
-- top-level directory of this distribution and at: 
--    https://confluence.slac.stanford.edu/display/ppareg/LICENSE.html. 
-- No part of 'SLAC Firmware Standard Library', including this file, 
-- may be copied, modified, propagated, or distributed except according to 
-- the terms contained in the LICENSE.txt file.
-------------------------------------------------------------------------------

library ieee;
use ieee.std_logic_1164.all;
use IEEE.STD_LOGIC_ARITH.all;
use IEEE.STD_LOGIC_UNSIGNED.all;

use work.StdRtlPkg.all;
use work.AxiLitePkg.all;
use work.Pgp3Pkg.all;

entity Pgp3AxiL is
   generic (
      TPD_G              : time                  := 1 ns;
      SYNTH_MODE_G       : string                := "inferred";
      COMMON_TX_CLK_G    : boolean               := false;  -- Set to true if axiClk and pgpTxClk are the same clock
      COMMON_RX_CLK_G    : boolean               := false;  -- Set to true if axiClk and pgpRxClk are the same clock
      WRITE_EN_G         : boolean               := false;  -- Set to false when on remote end of a link
<<<<<<< HEAD
      STATUS_CNT_WIDTH_G : natural range 1 to 32 := 32;
      ERROR_CNT_WIDTH_G  : natural range 1 to 32 := 4;
      AXIL_CLK_FREQ_G    : real                  := 125.0E+6);
=======
      STATUS_CNT_WIDTH_G : natural range 1 to 32 := 16;
      ERROR_CNT_WIDTH_G  : natural range 1 to 32 := 8;
      AXIL_CLK_FREQ_G     : real                 := 125.0E+6);
>>>>>>> fa42ab29
   port (

      -- TX PGP Interface (pgpTxClk)
      pgpTxClk : in  sl;
      pgpTxRst : in  sl;
      pgpTxIn  : out Pgp3TxInType;
      pgpTxOut : in  Pgp3TxOutType;
      locTxIn  : in  Pgp3TxInType := PGP3_TX_IN_INIT_C;

      -- RX PGP Interface (pgpRxClk)
      pgpRxClk : in  sl;
      pgpRxRst : in  sl;
      pgpRxIn  : out Pgp3RxInType;
      pgpRxOut : in  Pgp3RxOutType;
      locRxIn  : in  Pgp3RxInType := PGP3_RX_IN_INIT_C;

      -- Status Bus (axilClk domain)
      statusWord : out slv(63 downto 0);
      statusSend : out sl;

      phyRxClk : in sl;

      -- AXI-Lite Register Interface (axilClk domain)
      axilClk         : in  sl;
      axilRst         : in  sl;
      axilReadMaster  : in  AxiLiteReadMasterType;
      axilReadSlave   : out AxiLiteReadSlaveType;
      axilWriteMaster : in  AxiLiteWriteMasterType;
      axilWriteSlave  : out AxiLiteWriteSlaveType);
end Pgp3AxiL;

architecture rtl of Pgp3AxiL is

   constant STATUS_OUT_TOP_C : integer := ite(STATUS_CNT_WIDTH_G > 7, 7, STATUS_CNT_WIDTH_G-1);

   subtype ErrorCountSlv is slv(ERROR_CNT_WIDTH_G-1 downto 0);
   type ErrorCountSlvArray is array (natural range <>) of ErrorCountSlv;

   constant RX_ERROR_COUNTERS_C : integer := 52;
   constant TX_ERROR_COUNTERS_C : integer := 36;

   subtype StatusCountSlv is slv(STATUS_CNT_WIDTH_G-1 downto 0);
   type StatusCountSlvArray is array (natural range <>) of StatusCountSlv;

   constant RX_STATUS_COUNTERS_C : integer := 1;
   constant TX_STATUS_COUNTERS_C : integer := 1;

   -- Local signals
   signal rxStatusSend : sl;

   signal rxErrorOut     : slv(RX_ERROR_COUNTERS_C-1 downto 0);
   signal rxErrorCntOut  : SlVectorArray(RX_ERROR_COUNTERS_C-1 downto 0, ERROR_CNT_WIDTH_G-1 downto 0);
   signal rxStatusCntOut : SlVectorArray(RX_STATUS_COUNTERS_C-1 downto 0, STATUS_CNT_WIDTH_G-1 downto 0);

   signal txErrorOut     : slv(TX_ERROR_COUNTERS_C-1 downto 0);
   signal txErrorCntOut  : SlVectorArray(TX_ERROR_COUNTERS_C-1 downto 0, ERROR_CNT_WIDTH_G-1 downto 0);
   signal txStatusCntOut : SlVectorArray(TX_STATUS_COUNTERS_C-1 downto 0, STATUS_CNT_WIDTH_G-1 downto 0);

   signal rxErrorIrqEn : slv(RX_ERROR_COUNTERS_C-1 downto 0);

   signal syncFlowCntlDis : sl;
   signal syncSkpInterval : slv(31 downto 0);
   signal gearboxAlignCnt : SlVectorArray(0 downto 0, 7 downto 0);

   type RegType is record
      countReset     : sl;
      loopBack       : slv(2 downto 0);
      flowCntlDis    : sl;
      txDisable      : sl;
      skpInterval    : slv(31 downto 0);
      autoStatus     : sl;
      axilWriteSlave : AxiLiteWriteSlaveType;
      axilReadSlave  : AxiLiteReadSlaveType;
   end record RegType;
   constant REG_INIT_C : RegType := (
      countReset     => '0',
      loopBack       => (others => '0'),
      flowCntlDis    => PGP3_TX_IN_INIT_C.flowCntlDis,
      txDisable      => PGP3_TX_IN_INIT_C.disable,
      skpInterval    => PGP3_TX_IN_INIT_C.skpInterval,
      autoStatus     => '0',
      axilWriteSlave => AXI_LITE_WRITE_SLAVE_INIT_C,
      axilReadSlave  => AXI_LITE_READ_SLAVE_INIT_C);

   signal r   : RegType := REG_INIT_C;
   signal rin : RegType;

   type RxStatusType is record
      phyRxActive        : sl;
      locLinkReady       : sl;
      remLinkReady       : sl;
      cellErrorCount     : ErrorCountSlv;
      linkDownCount      : ErrorCountSlv;
      linkErrorCount     : ErrorCountSlv;
      remRxOverflow      : slv(15 downto 0);
      remRxOverflowCnt   : ErrorCountSlvArray(15 downto 0);
      frameErrCount      : ErrorCountSlv;
      frameCount         : StatusCountSlv;
      remRxPause         : slv(15 downto 0);
      rxClkFreq          : slv(31 downto 0);
      rxOpCodeCount      : ErrorCountSlv;
      rxOpCodeDataLast   : slv(47 downto 0);
      rxOpCodeNumberLast : slv(2 downto 0);
      ebValid            : sl;
      ebData             : slv(63 downto 0);
      ebHeader           : slv(1 downto 0);
      ebOverflow         : sl;
      ebOverflowCnt      : ErrorCountSlv;
      ebStatus           : slv(8 downto 0);
      phyValid           : sl;
      phyData            : slv(63 downto 0);
      phyHeader          : slv(1 downto 0);
      phyRxInitCnt       : ErrorCountSlv;
      gearboxAligned     : sl;
      gearboxAlignCnt    : slv(7 downto 0);
   end record RxStatusType;
   signal rxStatusSync : RxStatusType;

   type TxStatusType is record
      phyTxActive        : sl;
      linkReady          : sl;
      locOverflow        : slv(15 downto 0);
      locOverflowCnt     : ErrorCountSlvArray(15 downto 0);
      locPause           : slv(15 downto 0);
      frameErrCount      : ErrorCountSlv;
      frameCount         : StatusCountSlv;
      txClkFreq          : slv(31 downto 0);
      txOpCodeCount      : ErrorCountSlv;
      txOpCodeDataLast   : slv(47 downto 0);
      txOpCodeNumberLast : slv(2 downto 0);
   end record TxStatusType;
   signal txStatusSync : TxStatusType;

begin

   ---------------------------------------
   -- Receive Status
   ---------------------------------------

   -- OpCode Capture
   U_RxOpCodeSync : entity work.SynchronizerFifo
      generic map (
         TPD_G        => TPD_G,
         SYNTH_MODE_G => SYNTH_MODE_G,
         DATA_WIDTH_G => 51)
      port map (
         rst                => r.countReset,
         wr_clk             => pgpRxClk,
         wr_en              => pgpRxOut.opCodeEn,
         din(47 downto 0)   => pgpRxOut.opCodeData,
         din(50 downto 48)  => pgpRxOut.opCodeNumber,
         rd_clk             => axilClk,
         dout(47 downto 0)  => rxStatusSync.rxOpCodeDataLast,
         dout(50 downto 48) => rxStatusSync.rxOpCodeNumberLast);

   -- Errror counters and non counted values
   U_RxError : entity work.SyncStatusVector
      generic map (
         TPD_G           => TPD_G,
         RST_POLARITY_G  => '1',
         COMMON_CLK_G    => COMMON_RX_CLK_G,
         RELEASE_DELAY_G => 3,
         IN_POLARITY_G   => "1",
         OUT_POLARITY_G  => '1',
         USE_DSP48_G     => "no",
         SYNTH_CNT_G     => X"0030000FFFF7C",
         CNT_RST_EDGE_G  => false,
         CNT_WIDTH_G     => ERROR_CNT_WIDTH_G,
         WIDTH_G         => RX_ERROR_COUNTERS_C)
      port map (
         statusIn(0)            => pgpRxOut.phyRxActive,
         statusIn(1)            => pgpRxOut.linkReady,
         statusIn(2)            => pgpRxOut.frameRxErr,
         statusIn(3)            => pgpRxOut.cellError,
         statusIn(4)            => pgpRxOut.linkDown,
         statusIn(5)            => pgpRxOut.linkError,
         statusIn(6)            => pgpRxOut.opCodeEn,
         statusIn(7)            => pgpRxOut.remRxLinkReady,
         statusIn(23 downto 8)  => pgpRxOut.remRxOverflow,
         statusIn(39 downto 24) => pgpRxOut.remRxPause,
         statusIn(40)           => pgpRxOut.phyRxInit,
         statusIn(41)           => pgpRxOut.ebOverflow,
         statusIn(50 downto 42) => pgpRxOut.ebStatus,
         statusIn(51)           => '0',
         statusOut              => rxErrorOut,
         cntRstIn               => r.countReset,
         rollOverEnIn           => (others => '0'),
         cntOut                 => rxErrorCntOut,
         irqEnIn                => rxErrorIrqEn,
         irqOut                 => rxStatusSend,
         wrClk                  => pgpRxClk,
         wrRst                  => pgpRxRst,
         rdClk                  => axilClk,
         rdRst                  => axilRst);

   U_RxErrorIrqEn : process (r)
   begin
      rxErrorIrqEn     <= (others => '0');
      rxErrorIrqEn(1)  <= r.autoStatus;
      rxErrorIrqEn(4)  <= r.autoStatus;
      rxErrorIrqEn(5)  <= r.autoStatus;
      rxErrorIrqEn(6)  <= r.autoStatus;
      rxErrorIrqEn(7)  <= r.autoStatus;
      rxErrorIrqEn(8)  <= r.autoStatus;
      rxErrorIrqEn(13) <= r.autoStatus;
      rxErrorIrqEn(14) <= r.autoStatus;
      rxErrorIrqEn(16) <= r.autoStatus;
   end process;

   -- map status
   rxStatusSync.phyRxActive   <= rxErrorOut(0);
   rxStatusSync.locLinkReady  <= rxErrorOut(1);
   rxStatusSync.remLinkReady  <= rxErrorOut(7);
   rxStatusSync.remRxOverflow <= rxErrorOut(23 downto 8);
   rxStatusSync.remRxPause    <= rxErrorOut(39 downto 24);
   rxStatusSync.ebOverflow    <= rxErrorOut(41);
   rxStatusSync.ebStatus      <= rxErrorOut(50 downto 42);

   -- Map counters
   rxStatusSync.frameErrCount  <= muxSlVectorArray(rxErrorCntOut, 2);
   rxStatusSync.cellErrorCount <= muxSlVectorArray(rxErrorCntOut, 3);
   rxStatusSync.linkDownCount  <= muxSlVectorArray(rxErrorCntOut, 4);
   rxStatusSync.linkErrorCount <= muxSlVectorArray(rxErrorCntOut, 5);
   rxStatusSync.rxOpCodeCount  <= muxSlVectorArray(rxErrorCntOut, 6);
   REM_OVERFLOW_CNT : for i in 15 downto 0 generate
      rxStatusSync.remRxOverflowCnt(i) <= muxSlVectorArray(rxErrorCntOut, i+8);
   end generate REM_OVERFLOW_CNT;

   rxStatusSync.phyRxInitCnt  <= muxSlVectorArray(rxErrorCntOut, 40);
   rxStatusSync.ebOverflowCnt <= muxSlVectorArray(rxErrorCntOut, 41);

   -- Status counters
   U_RxStatus : entity work.SyncStatusVector
      generic map (
         TPD_G           => TPD_G,
         RST_POLARITY_G  => '1',
         COMMON_CLK_G    => COMMON_RX_CLK_G,
         RELEASE_DELAY_G => 3,
         IN_POLARITY_G   => "1",
         OUT_POLARITY_G  => '1',
         USE_DSP48_G     => "no",
         SYNTH_CNT_G     => "1",
         CNT_RST_EDGE_G  => false,
         CNT_WIDTH_G     => STATUS_CNT_WIDTH_G,
         WIDTH_G         => RX_STATUS_COUNTERS_C)
      port map (
         statusIn(0)  => pgpRxOut.frameRx,
         statusOut    => open,
         cntRstIn     => r.countReset,
         rollOverEnIn => (others => '1'),
         cntOut       => rxStatusCntOut,
         wrClk        => pgpRxClk,
         wrRst        => pgpRxRst,
         rdClk        => axilClk,
         rdRst        => axilRst);

   rxStatusSync.frameCount <= muxSlVectorArray(rxStatusCntOut, 0);

   U_RxClkFreq : entity work.SyncClockFreq
      generic map (
         TPD_G          => TPD_G,
         SYNTH_MODE_G   => SYNTH_MODE_G,
         REF_CLK_FREQ_G => AXIL_CLK_FREQ_G,
         CNT_WIDTH_G    => 32)
      port map (
         freqOut => rxStatusSync.rxClkFreq,
         clkIn   => pgpRxClk,
         locClk  => axilClk,
         refClk  => axilClk);

   U_RxEbDataSync : entity work.SynchronizerFifo
      generic map (
         TPD_G        => TPD_G,
         SYNTH_MODE_G => SYNTH_MODE_G,
         DATA_WIDTH_G => 67)
      port map (
         rst                => r.countReset,
         wr_clk             => pgpRxClk,
         wr_en              => '1',
         din(0)             => pgpRxOut.ebValid,
         din(64 downto 1)   => pgpRxOut.ebData,
         din(66 downto 65)  => pgpRxOut.ebHeader,
         rd_clk             => axilClk,
         dout(0)            => rxStatusSync.ebValid,
         dout(64 downto 1)  => rxStatusSync.ebData,
         dout(66 downto 65) => rxStatusSync.ebHeader);


   U_RxPhyDataSync : entity work.SynchronizerFifo
      generic map (
         TPD_G        => TPD_G,
         SYNTH_MODE_G => SYNTH_MODE_G,
         DATA_WIDTH_G => 67)
      port map (
         rst                => r.countReset,
         wr_clk             => phyRxClk,
         wr_en              => '1',
         din(0)             => pgpRxOut.phyRxValid,
         din(64 downto 1)   => pgpRxOut.phyRxData,
         din(66 downto 65)  => pgpRxOut.phyRxHeader,
         rd_clk             => axilClk,
         dout(0)            => rxStatusSync.phyValid,
         dout(64 downto 1)  => rxStatusSync.phyData,
         dout(66 downto 65) => rxStatusSync.phyHeader);

   U_RxGearboxStatus : entity work.SyncStatusVector
      generic map (
         TPD_G           => TPD_G,
         RST_POLARITY_G  => '1',
         COMMON_CLK_G    => false,
         RELEASE_DELAY_G => 3,
         IN_POLARITY_G   => "1",
         OUT_POLARITY_G  => '1',
         USE_DSP48_G     => "no",
         SYNTH_CNT_G     => "1",
         CNT_RST_EDGE_G  => false,
         CNT_WIDTH_G     => 8,
         WIDTH_G         => 1)
      port map (
         statusIn(0)  => pgpRxOut.gearboxAligned,
         statusOut(0) => rxStatusSync.gearboxAligned,
         cntRstIn     => r.countReset,
         rollOverEnIn => (others => '1'),
         cntOut       => gearboxAlignCnt,
         wrClk        => pgpRxClk,
         wrRst        => pgpRxRst,
         rdClk        => axilClk,
         rdRst        => axilRst);

   rxStatusSync.gearboxAlignCnt <= muxSlVectorArray(gearboxAlignCnt, 0);


   ---------------------------------------
   -- Transmit Status
   ---------------------------------------

   -- OpCode Capture
   U_TxOpCodeSync : entity work.SynchronizerFifo
      generic map (
         TPD_G        => TPD_G,
         SYNTH_MODE_G => SYNTH_MODE_G,
         DATA_WIDTH_G => 51)
      port map (
         rst                => r.countReset,
         wr_clk             => pgpTxClk,
         wr_en              => locTxIn.opCodeEn,
         din(47 downto 0)   => locTxIn.opCodeData,
         din(50 downto 48)  => locTxIn.opCodeNumber,
         rd_clk             => axilClk,
         dout(47 downto 0)  => txStatusSync.txOpCodeDataLast,
         dout(50 downto 48) => txStatusSync.txOpCodeNumberLast);

   -- Errror counters and non counted values
   U_TxError : entity work.SyncStatusVector
      generic map (
         TPD_G           => TPD_G,
         RST_POLARITY_G  => '1',
         COMMON_CLK_G    => COMMON_TX_CLK_G,
         RELEASE_DELAY_G => 3,
         IN_POLARITY_G   => "1",
         OUT_POLARITY_G  => '1',
         USE_DSP48_G     => "no",
         SYNTH_CNT_G     => X"0000FFFFE",
         CNT_RST_EDGE_G  => false,
         CNT_WIDTH_G     => ERROR_CNT_WIDTH_G,
         WIDTH_G         => TX_ERROR_COUNTERS_C)
      port map (
         statusIn(0)            => pgpTxOut.phyTxActive,
         statusIn(1)            => pgpTxOut.linkReady,
         statusIn(2)            => pgpTxOut.frameTxErr,
         statusIn(3)            => locTxIn.opCodeEn,
         statusIn(19 downto 4)  => pgpTxOut.locOverflow,
         statusIn(35 downto 20) => pgpTxOut.locPause,
         statusOut              => txErrorOut,
         cntRstIn               => r.countReset,
         rollOverEnIn           => (others => '0'),
         cntOut                 => txErrorCntOut,
         wrClk                  => pgpTxClk,
         wrRst                  => pgpTxRst,
         rdClk                  => axilClk,
         rdRst                  => axilRst);

   -- Map Status
   txStatusSync.phyTxActive <= txErrorOut(0);
   txStatusSync.linkReady   <= txErrorOut(1);
   txStatusSync.locOverFlow <= txErrorOut(19 downto 4);
   txStatusSync.locPause    <= txErrorOut(35 downto 20);

   -- Map counters
   txStatusSync.frameErrCount <= muxSlVectorArray(txErrorCntOut, 2);
   txStatusSync.txOpCodeCount <= muxSlVectorArray(txErrorCntOut, 3);
   LOC_OVERFLOW_CNT : for i in 15 downto 0 generate
      txStatusSync.locOverflowCnt(i) <= muxSlVectorArray(txErrorCntOut, i+4);
   end generate LOC_OVERFLOW_CNT;

   -- Status counters
   U_TxStatus : entity work.SyncStatusVector
      generic map (
         TPD_G           => TPD_G,
         RST_POLARITY_G  => '1',
         COMMON_CLK_G    => COMMON_TX_CLK_G,
         RELEASE_DELAY_G => 3,
         IN_POLARITY_G   => "1",
         OUT_POLARITY_G  => '1',
         USE_DSP48_G     => "no",
         SYNTH_CNT_G     => "1",
         CNT_RST_EDGE_G  => false,
         CNT_WIDTH_G     => STATUS_CNT_WIDTH_G,
         WIDTH_G         => 1)
      port map (
         statusIn(0)  => pgpTxOut.frameTx,
         statusOut    => open,
         cntRstIn     => r.countReset,
         rollOverEnIn => (others => '1'),
         cntOut       => txStatusCntOut,
         wrClk        => pgpTxClk,
         wrRst        => pgpTxRst,
         rdClk        => axilClk,
         rdRst        => axilRst);

   txStatusSync.frameCount <= muxSlVectorArray(txStatusCntOut, 0);

   U_TxClkFreq : entity work.SyncClockFreq
      generic map (
         TPD_G          => TPD_G,
         SYNTH_MODE_G   => SYNTH_MODE_G,
         REF_CLK_FREQ_G => AXIL_CLK_FREQ_G,
         CNT_WIDTH_G    => 32)
      port map (
         freqOut => txStatusSync.txClkFreq,
         clkIn   => pgpTxClk,
         locClk  => axilClk,
         refClk  => axilClk);

   -------------------------------------
   -- Tx Control Sync
   -------------------------------------

   -- Sync flow cntl disable
   U_FlowCntlDis : entity work.Synchronizer
      generic map (
         TPD_G => TPD_G)
      port map (
         clk     => pgpTxClk,
         rst     => pgpTxRst,
         dataIn  => r.flowCntlDis,
         dataOut => syncFlowCntlDis);

   U_SKP_SYNC : entity work.SynchronizerFifo
      generic map (
         TPD_G        => TPD_G,
         SYNTH_MODE_G => SYNTH_MODE_G,
         DATA_WIDTH_G => 32)
      port map (
         wr_clk => axilClk,
         din    => r.skpInterval,
         rd_clk => pgpTxClk,
         dout   => syncSkpInterval);


   -- Set tx input
--   pgpTxIn.flush        <= locTxIn.flush or txFlush;
   pgpTxIn.opCodeEn     <= locTxIn.opCodeEn;
   pgpTxIn.opCodeData   <= locTxIn.opCodeData;
   pgpTxIn.opCodeNumber <= locTxIn.opCodeNumber;
   pgpTxIn.flowCntlDis  <= locTxIn.flowCntlDis or syncFlowCntlDis;
   pgpTxIn.skpInterval  <= syncSkpInterval;

   -- Set rx input
   pgpRxIn.loopback <= locRxIn.loopback or r.loopBack;
   pgpRxIn.resetRx  <= locRxIn.resetRx;

   ------------------------------------
   -- AXI Registers
   ------------------------------------

   -- Sync
   process (axilClk) is
   begin
      if (rising_edge(axilClk)) then
         r <= rin after TPD_G;
      end if;
   end process;

   -- Async
   process (axilReadMaster, axilRst, axilWriteMaster, r, rxStatusSync,
            txStatusSync) is
      variable v      : RegType;
      variable axilEp : AxiLiteEndpointType;
   begin
      v := r;

      axiSlaveWaitTxn(axilEp, axilWriteMaster, axilReadMaster, v.axilWriteSlave, v.axilReadSlave);

      axiSlaveRegister(axilEp, X"000", 0, v.countReset);
      axiSlaveRegister(axilEp, X"004", 0, v.autoStatus);

      ----------------------------------------------------------------------------------------------
      -- RX
      ----------------------------------------------------------------------------------------------

      if (WRITE_EN_G) then
--         axiSlaveRegister(axilEp, X"04", 0, v.resetRx);
--         axiSlaveRegister(axilEp, X"08", 0, v.flush);
         axiSlaveRegister(axilEp, X"008", 0, v.loopback);
      else
         axiSlaveRegisterR(axilEp, X"008", 0, r.loopback);
      end if;


      -- Rx Status regs
      axiSlaveRegisterR(axilEp, X"010", 0, rxStatusSync.phyRxActive);
      axiSlaveRegisterR(axilEp, X"010", 1, rxStatusSync.locLinkReady);
      axiSlaveRegisterR(axilEp, X"010", 2, rxStatusSync.remLinkReady);

      axiSlaveRegisterR(axilEp, X"014", 0, rxStatusSync.cellErrorCount);
      axiSlaveRegisterR(axilEp, X"018", 0, rxStatusSync.linkDownCount);
      axiSlaveRegisterR(axilEp, X"01C", 0, rxStatusSync.linkErrorCount);

      axiSlaveRegisterR(axilEp, X"020", 0, rxStatusSync.remRxOverflow);
      axiSlaveRegisterR(axilEp, X"020", 16, rxStatusSync.remRxPause);

      axiSlaveRegisterR(axilEp, X"024", 0, rxStatusSync.frameCount);
      axiSlaveRegisterR(axilEp, X"028", 0, rxStatusSync.frameErrCount);
      axiSlaveRegisterR(axilEp, X"02C", 0, rxStatusSync.rxClkFreq);

      axiSlaveRegisterR(axilEp, X"030", 0, rxStatusSync.rxOpCodeCount);
      axiSlaveRegisterR(axilEp, X"034", 0, rxStatusSync.rxOpCodeDataLast);
      axiSlaveRegisterR(axilEp, X"034", 56, rxStatusSync.rxOpCodeNumberLast);

      for i in 0 to 15 loop
         axiSlaveRegisterR(axilEp, X"040"+toSlv(i*4, 12), 0, rxStatusSync.remRxOverflowCnt(i));
      end loop;


      axiSlaveRegisterR(axilEp, X"100", 0, rxStatusSync.phyData);
      axiSlaveRegisterR(axilEp, X"108", 0, rxStatusSync.phyHeader);
      axiSlaveRegisterR(axilEp, X"108", 2, rxStatusSync.phyValid);

      axiSlaveRegisterR(axilEp, X"110", 0, rxStatusSync.ebData);
      axiSlaveRegisterR(axilEp, X"118", 0, rxStatusSync.ebHeader);
      axiSlaveRegisterR(axilEp, X"118", 2, rxStatusSync.ebValid);
      axiSlaveRegisterR(axilEp, X"118", 3, rxStatusSync.ebStatus);
      axiSlaveRegisterR(axilEp, X"11C", 0, rxStatusSync.ebOverflow);
      axiSlaveRegisterR(axilEp, X"11C", 1, rxStatusSync.ebOverflowCnt);

      axiSlaveRegisterR(axilEp, X"120", 0, rxStatusSync.gearboxAligned);
      axiSlaveRegisterR(axilEp, X"120", 8, rxStatusSync.gearboxAlignCnt);

      axiSlaveRegisterR(axilEp, X"130", 0, rxStatusSync.phyRxInitCnt);



      ----------------------------------------------------------------------------------------------
      -- TX
      ----------------------------------------------------------------------------------------------
      if (WRITE_EN_G) then
         axiSlaveRegister(axilEp, X"080", 0, v.flowCntlDis);
         axiSlaveRegister(axilEp, X"080", 1, v.txDisable);
      else
         axiSlaveRegisterR(axilEp, X"080", 0, r.flowCntlDis);
         axiSlaveRegisterR(axilEp, X"080", 1, r.txDisable);
      end if;

      axiSlaveRegister(axilEp, X"00C", 0, v.skpInterval);

      axiSlaveRegisterR(axilEp, X"084", 0, txStatusSync.phyTxActive);
      axiSlaveRegisterR(axilEp, X"084", 1, txStatusSync.linkReady);

      axiSlaveRegisterR(axilEp, X"08C", 0, txStatusSync.locOverflow);
      axiSlaveRegisterR(axilEp, X"08C", 16, txStatusSync.locPause);

      axiSlaveRegisterR(axilEp, X"090", 0, txStatusSync.frameCount);
      axiSlaveRegisterR(axilEp, X"094", 0, txStatusSync.frameErrCount);
      axiSlaveRegisterR(axilEp, X"09C", 0, txStatusSync.txClkFreq);

      axiSlaveRegisterR(axilEp, X"0A0", 0, txStatusSync.txOpCodeCount);
      axiSlaveRegisterR(axilEp, X"0A4", 0, txStatusSync.txOpCodeDataLast);
      axiSlaveRegisterR(axilEp, X"0A4", 56, txStatusSync.txOpCodeNumberLast);


      for i in 0 to 15 loop
         axiSlaveRegisterR(axilEp, X"0B0"+toSlv(i*4, 12), 0, txStatusSync.locOverflowCnt(i));
      end loop;


      axiSlaveDefault(axilEp, v.axilWriteSlave, v.axilReadSlave, AXI_RESP_DECERR_C);


      -- Reset
      if (axilRst = '1') then
         v := REG_INIT_C;
      end if;

      -- Next register assignment
      rin <= v;

      -- Outputs
      axilReadSlave  <= r.axilReadSlave;
      axilWriteSlave <= r.axilWriteSlave;

   end process;


---------------------------------------
-- Status Vector
---------------------------------------
-- statusSend <= rxStatusSend;

-- U_StatusWord : process (rxStatusSync)
-- begin
--    statusWord <= (others => '0');

--    statusWord(ERROR_CNT_WIDTH_G-1+24 downto 24) <= rxStatusSync.linkDownCount;
--    statusWord(ERROR_CNT_WIDTH_G-1+16 downto 16) <= rxStatusSync.frameErrCount;
--    statusWord(ERROR_CNT_WIDTH_G-1+8 downto 8)   <= rxStatusSync.cellErrorCount;

--    statusWord(7 downto 6) <= (others => '0');
--    statusWord(5)          <= rxStatusSync.remLinkReady;
--    statusWord(4)          <= rxStatusSync.locLinkReady;
--    statusWord(3 downto 0) <= rxStatusSync.remOverflow;
-- end process;

end architecture rtl;
<|MERGE_RESOLUTION|>--- conflicted
+++ resolved
@@ -31,15 +31,9 @@
       COMMON_TX_CLK_G    : boolean               := false;  -- Set to true if axiClk and pgpTxClk are the same clock
       COMMON_RX_CLK_G    : boolean               := false;  -- Set to true if axiClk and pgpRxClk are the same clock
       WRITE_EN_G         : boolean               := false;  -- Set to false when on remote end of a link
-<<<<<<< HEAD
-      STATUS_CNT_WIDTH_G : natural range 1 to 32 := 32;
-      ERROR_CNT_WIDTH_G  : natural range 1 to 32 := 4;
-      AXIL_CLK_FREQ_G    : real                  := 125.0E+6);
-=======
       STATUS_CNT_WIDTH_G : natural range 1 to 32 := 16;
       ERROR_CNT_WIDTH_G  : natural range 1 to 32 := 8;
       AXIL_CLK_FREQ_G     : real                 := 125.0E+6);
->>>>>>> fa42ab29
    port (
 
       -- TX PGP Interface (pgpTxClk)
