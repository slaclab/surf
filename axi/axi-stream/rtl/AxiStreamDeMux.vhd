--- conflicted
+++ resolved
@@ -27,11 +27,7 @@
    generic (
       TPD_G          : time                   := 1 ns;
       NUM_MASTERS_G  : integer range 1 to 256 := 12;
-<<<<<<< HEAD
-      MODE_G         : string                 := "INDEXED";  -- Or "ROUTED"
-=======
       MODE_G         : string                 := "INDEXED";  -- Or "ROUTED" Or "DYNAMIC"
->>>>>>> 9d07fc2b
       TDEST_ROUTES_G : slv8Array              := (0 => "--------");  -- Only used in ROUTED mode
       PIPE_STAGES_G  : integer range 0 to 16  := 0;
       TDEST_HIGH_G   : integer range 0 to 7   := 7;
@@ -40,11 +36,7 @@
       -- Clock and reset
       axisClk           : in  sl;
       axisRst           : in  sl;
-<<<<<<< HEAD
-      -- Dynamic Route Table (only used when MODE_G = "DYNAMIC"
-=======
       -- Dynamic Route Table (only used when MODE_G = "DYNAMIC")
->>>>>>> 9d07fc2b
       dynamicRouteMasks : in  slv8Array(NUM_MASTERS_G-1 downto 0) := (others => "00000000");
       dynamicRouteDests  : in  slv8Array(NUM_MASTERS_G-1 downto 0) := (others => "00000000");
       -- Slave
