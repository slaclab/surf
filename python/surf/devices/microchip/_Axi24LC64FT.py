--- conflicted
+++ resolved
@@ -31,11 +31,7 @@
             self.add(pr.RemoteVariable(
                 name        = "Mem",
                 description = "Memory Array",
-<<<<<<< HEAD
-                offset = 0x0000,
-=======
                 offset      = 0x0000,
->>>>>>> cfbb703a
                 numValues   = nelms,
                 valueBits   = 32,
                 valueStride = 32,
