-------------------------------------------------------------------------------
-- Company    : SLAC National Accelerator Laboratory
-------------------------------------------------------------------------------
-- Description: Multi-Channel Finite Impulse Response (FIR) Filter
-------------------------------------------------------------------------------
-- This file is part of 'SLAC Firmware Standard Library'.
-- It is subject to the license terms in the LICENSE.txt file found in the
-- top-level directory of this distribution and at:
--    https://confluence.slac.stanford.edu/display/ppareg/LICENSE.html.
-- No part of 'SLAC Firmware Standard Library', including this file,
-- may be copied, modified, propagated, or distributed except according to
-- the terms contained in the LICENSE.txt file.
-------------------------------------------------------------------------------

library ieee;
use ieee.std_logic_1164.all;
use ieee.numeric_std.all;

library surf;
use surf.StdRtlPkg.all;
use surf.AxiLitePkg.all;
use surf.AxiStreamPkg.all;

entity FirFilterMultiChannel is
   generic (
      TPD_G          : time         := 1 ns;
      COMMON_CLK_G   : boolean      := false;     -- True if axisClk and axiClk are the same
      NUM_TAPS_G     : positive;                  -- Number of filter taps
      NUM_CHANNELS_G : positive;                  -- Number of data channels
      PARALLEL_G     : positive;                  -- Number of parallel channel processing
      DATA_WIDTH_G   : positive;                  -- Number of bits per data word
      COEFF_WIDTH_G  : positive range 1 to 32;    -- Number of bits per coefficient
      COEFFICIENTS_G : IntegerArray := (0 => 0);  -- Initial coefficients
      MEMORY_TYPE_G  : string       := "distributed";
      SYNTH_MODE_G   : string       := "inferred");
   port (
      -- AXI Stream Interface (axilClk domain)
      axisClk         : in  sl;
      axisRst         : in  sl;
      sAxisMaster     : in  AxiStreamMasterType;
      sAxisSlave      : out AxiStreamSlaveType;
      mAxisMaster     : out AxiStreamMasterType;
      mAxisSlave      : in  AxiStreamSlaveType;
      -- AXI-Lite Interface (axilClk domain)
      axilClk         : in  sl;
      axilRst         : in  sl;
      axilReadMaster  : in  AxiLiteReadMasterType  := AXI_LITE_READ_MASTER_INIT_C;
      axilReadSlave   : out AxiLiteReadSlaveType;
      axilWriteMaster : in  AxiLiteWriteMasterType := AXI_LITE_WRITE_MASTER_INIT_C;
      axilWriteSlave  : out AxiLiteWriteSlaveType);
end FirFilterMultiChannel;

architecture mapping of FirFilterMultiChannel is

   constant WORDS_PER_FRAME_C     : positive := NUM_CHANNELS_G/PARALLEL_G;
   constant CASC_RAM_ADDR_WIDTH_C : positive := bitSize(WORDS_PER_FRAME_C-1);

   -- Number of bits needed to hold multiply accumulate without rollover
   constant CASC_WIDTH_C : integer := COEFF_WIDTH_G + DATA_WIDTH_G + log2(NUM_TAPS_G);

   constant CASC_RAM_DATA_WIDTH_C : integer := CASC_WIDTH_C*NUM_TAPS_G*PARALLEL_G;
   constant COEF_RAM_DATA_WIDTH_C : integer := COEFF_WIDTH_G*NUM_TAPS_G;

   type DataArray is array (PARALLEL_G-1 downto 0) of slv(DATA_WIDTH_G-1 downto 0);
   type CascArray is array (NUM_TAPS_G-1 downto 0, PARALLEL_G-1 downto 0) of slv(CASC_WIDTH_C-1 downto 0);

   constant COEFF_RAM_ADDR_WIDTH_G : integer := bitSize(NUM_TAPS_G-1);

   type CoeffArray is array (NUM_TAPS_G-1 downto 0) of slv(COEFF_WIDTH_G-1 downto 0);

   impure function initCoeffArray return CoeffArray is
      variable retValue : CoeffArray := (others => (others => '0'));
   begin
      for i in COEFFICIENTS_G'range loop
         retValue(i) := std_logic_vector(to_signed(COEFFICIENTS_G(i), COEFF_WIDTH_G));
      end loop;
      return(retValue);
   end function;

   constant COEFFICIENTS_C : CoeffArray := initCoeffArray;
   -------------------------------------------------------------------------------------------------


   function toSlv (din : CascArray) return slv is
      variable retValue : slv(CASC_RAM_DATA_WIDTH_C-1 downto 0) := (others => '0');
      variable idx      : integer                               := 0;
   begin
      for i in 0 to NUM_TAPS_G-1 loop
         for j in 0 to PARALLEL_G-1 loop
            assignSlv(idx, retValue, din(i, j));
         end loop;
      end loop;
      return(retValue);
   end function;

   function toCascArray (din : slv) return CascArray is
      variable retValue : CascArray := (others => (others => (others => '0')));
      variable idx      : integer   := 0;
   begin
      for i in 0 to NUM_TAPS_G-1 loop
         for j in 0 to PARALLEL_G-1 loop
            assignRecord(idx, din, retValue(i, j));
         end loop;
      end loop;
      return(retValue);
   end function;

   type RegType is record
      ramWe       : sl;
      addr        : slv(CASC_RAM_ADDR_WIDTH_C-1 downto 0);
      coeffin     : CoeffArray;
      coeffce     : slv(NUM_TAPS_G-1 downto 0);
      sAxisSlave  : AxiStreamSlaveType;
      axisMeta    : AxiStreamMasterType;
      mAxisMaster : AxiStreamMasterType;
   end record RegType;

   constant REG_INIT_C : RegType := (
      ramWe       => '0',
      addr        => (others => '0'),
      coeffin     => COEFFICIENTS_C,
      coeffce     => (others => '0'),
      sAxisSlave  => AXI_STREAM_SLAVE_INIT_C,
      axisMeta    => AXI_STREAM_MASTER_INIT_C,
      mAxisMaster => AXI_STREAM_MASTER_INIT_C);

   signal r   : RegType := REG_INIT_C;
   signal rin : RegType;

   signal datain : DataArray;

   signal cascEn    : sl;
   signal cascin    : CascArray;
   signal cascout   : CascArray;
   signal cascCache : CascArray;

   signal ramWe   : sl;
   signal raddr   : slv(CASC_RAM_ADDR_WIDTH_C-1 downto 0);
   signal waddr   : slv(CASC_RAM_ADDR_WIDTH_C-1 downto 0);
   signal ramDin  : slv(CASC_RAM_DATA_WIDTH_C-1 downto 0);
   signal ramDout : slv(CASC_RAM_DATA_WIDTH_C-1 downto 0);

   signal axiWrValid : sl                                     := '0';
   signal axiWrAddr  : slv(COEFF_RAM_ADDR_WIDTH_G-1 downto 0) := (others => '0');
   signal axiWrData  : slv(31 downto 0)                       := (others => '0');


begin

   assert (NUM_CHANNELS_G mod PARALLEL_G = 0)
      report "PARALLEL_G must be even number multiples of NUM_CHANNELS_G" severity failure;

   assert (NUM_CHANNELS_G >= PARALLEL_G)
      report "NUM_CHANNELS_G must be >= PARALLEL_G" severity failure;


   U_AxiDualPortRam_1 : entity surf.AxiDualPortRam
      generic map (
         TPD_G            => TPD_G,
         SYNTH_MODE_G     => "inferred",
         MEMORY_TYPE_G    => "distributed",
         READ_LATENCY_G   => 0,
         AXI_WR_EN_G      => true,
         SYS_WR_EN_G      => false,
         SYS_BYTE_WR_EN_G => false,
         COMMON_CLK_G     => COMMON_CLK_G,
         ADDR_WIDTH_G     => COEFF_RAM_ADDR_WIDTH_G,
         DATA_WIDTH_G     => 32)
      port map (
         axiClk         => axilClk,          -- [in]
         axiRst         => axilRst,          -- [in]
         axiReadMaster  => axilReadMaster,   -- [in]
         axiReadSlave   => axilReadSlave,    -- [out]
         axiWriteMaster => axilWriteMaster,  -- [in]
         axiWriteSlave  => axilWriteSlave,   -- [out]
         clk            => axisClk,          -- [in]
         rst            => axisRst,          -- [in]
         axiWrValid     => axiWrValid,       -- [out]
         axiWrAddr      => axiWrAddr,        -- [out]
         axiWrData      => axiWrData);       -- [out]

   GEN_CACHE : if (WORDS_PER_FRAME_C > 1) generate

      U_Cache : entity surf.DualPortRam
         generic map (
            TPD_G         => TPD_G,
            MEMORY_TYPE_G => MEMORY_TYPE_G,
            ADDR_WIDTH_G  => CASC_RAM_ADDR_WIDTH_C,
            DATA_WIDTH_G  => CASC_RAM_DATA_WIDTH_C)
         port map (
            -- Port A
            clka  => axisClk,
            wea   => ramWe,
            addra => waddr,
            dina  => ramDin,
            -- Port B
            clkb  => axisClk,
            addrb => raddr,
            doutb => ramDout);

      ramDin    <= toSlv(cascout);
      cascCache <= toCascArray(ramDout);

   end generate;

   comb : process (axiWrAddr, axiWrValid, axisRst, cascout, mAxisSlave, r, sAxisMaster) is
      variable v : RegType;
   begin
      -- Latch the current value
      v := r;

      -- Capture coefficients in shadow registers when updated in AxiDualPortRam
      v.coeffce := (others => '0');
      if (axiWrValid = '1') then
         v.coeffce(to_integer(unsigned(axiWrAddr))) := '1';
      end if;


      -- Reset strobes
      v.ramWe := '0';

      -- AXI Stream Flow Control
      v.sAxisSlave.tReady := '0';
      if (mAxisSlave.tReady = '1') then
         v.mAxisMaster.tValid := '0';
      end if;

      -- Check for new data
      if (sAxisMaster.tValid = '1') and (r.axisMeta.tValid = '0') then

         -- Accept the data
         v.sAxisSlave.tReady := '1';

         -- Cache the AXI stream meta data
         v.axisMeta := sAxisMaster;

      end if;

      --- Check if we can move data
      if (v.mAxisMaster.tValid = '0') and (r.axisMeta.tValid = '1') then

         -- Set the flags
         v.axisMeta.tValid := '0';
         v.ramWe           := '1';
         v.mAxisMaster     := r.axisMeta;

         -- Map to the TAPs' data outputs
         for j in PARALLEL_G-1 downto 0 loop

            -- Truncating the LSBs
            v.mAxisMaster.tData(j*DATA_WIDTH_G+DATA_WIDTH_G-1 downto j*DATA_WIDTH_G) := cascout(NUM_TAPS_G-1, j)(DATA_WIDTH_G-1+COEFF_WIDTH_G-1 downto COEFF_WIDTH_G-1);

         end loop;

         -- Check for tLast
         if (r.axisMeta.tLast = '1') then
            -- Reset the counter
            v.addr := (others => '0');
         else
            -- Increment the counter
            v.addr := slv(unsigned(r.addr) + 1);
         end if;

      end if;

      -- AXI stream Outputs
      sAxisSlave  <= v.sAxisSlave;      -- Comb output
      mAxisMaster <= r.mAxisMaster;

      -- RAM Outputs
      ramWe <= v.ramWe;                 -- Comb output
      waddr <= r.addr;
      raddr <= v.addr;                  -- Comb output

      -- FIR TAP Enable
      cascEn <= v.sAxisSlave.tReady;    -- Comb output

      -- Reset
      if (axisRst = '1') then
         v := REG_INIT_C;
      end if;

      -- Register the variable for next clock cycle
      rin <= v;

   end process comb;


   seq : process (axisClk) is
   begin
      if rising_edge(axisClk) then
         r <= rin after TPD_G;
      end if;
   end process seq;

   -------------------------------------------------------------------------------------------------
   -- Cascade glue logic
   -------------------------------------------------------------------------------------------------
   GLUE : process (cascCache, cascout, sAxisMaster) is
   begin
      for j in PARALLEL_G-1 downto 0 loop
         -- Map to the TAPs' data inputs
         datain(j)    <= sAxisMaster.tData(j*DATA_WIDTH_G+DATA_WIDTH_G-1 downto j*DATA_WIDTH_G);
         -- Load zero into the 1st tap's cascaded input
         cascin(0, j) <= (others => '0');
      end loop;

      -- Map to the cascaded input
      for i in NUM_TAPS_G-2 downto 0 loop
         for j in PARALLEL_G-1 downto 0 loop
            -- Check for 1 word per frame
            if (WORDS_PER_FRAME_C = 1) then
               -- Use the previous cascade out values
               cascin(i+1, j) <= cascout(i, j);
            else
               -- Use the cached values
               cascin(i+1, j) <= cascCache(i, j);
            end if;
         end loop;
      end loop;

   end process GLUE;


   GEN_TAP : for i in NUM_TAPS_G-1 downto 0 generate
      GEN_PARALLEL : for j in PARALLEL_G-1 downto 0 generate

         U_Tap : entity surf.FirFilterTap
            generic map (
               TPD_G         => TPD_G,
               DATA_WIDTH_G  => DATA_WIDTH_G,
               COEFF_WIDTH_G => COEFF_WIDTH_G,
               COEFF_INIT_G  => COEFFICIENTS_C(NUM_TAPS_G-1-i),
               CASC_WIDTH_G  => CASC_WIDTH_C)
            port map (
               -- Clock Only (Infer into DSP)
               clk     => axisClk,
               en      => cascEn,
               -- Data and tap coefficient Interface
               datain  => datain(j),  -- Common data input because Transpose Multiply-Accumulate architecture
<<<<<<< HEAD
               coeffin => axiWrData(COEFF_WIDTH_G-1 downto 0),  --r.coeffin(NUM_TAPS_G-1-i),  
=======
               coeffin => axiWrData(COEFF_WIDTH_G-1 downto 0),  --r.coeffin(NUM_TAPS_G-1-i),
>>>>>>> 4a19eac1
               coeffce => r.coeffce(NUM_TAPS_G-1-i),  -- Reversed order because Transpose Multiply-Accumulate architecture
               -- Cascade Interface
               cascin  => cascin(i, j),
               cascout => cascout(i, j));

      end generate GEN_PARALLEL;
   end generate GEN_TAP;

end mapping;<|MERGE_RESOLUTION|>--- conflicted
+++ resolved
@@ -338,11 +338,7 @@
                en      => cascEn,
                -- Data and tap coefficient Interface
                datain  => datain(j),  -- Common data input because Transpose Multiply-Accumulate architecture
-<<<<<<< HEAD
-               coeffin => axiWrData(COEFF_WIDTH_G-1 downto 0),  --r.coeffin(NUM_TAPS_G-1-i),  
-=======
                coeffin => axiWrData(COEFF_WIDTH_G-1 downto 0),  --r.coeffin(NUM_TAPS_G-1-i),
->>>>>>> 4a19eac1
                coeffce => r.coeffce(NUM_TAPS_G-1-i),  -- Reversed order because Transpose Multiply-Accumulate architecture
                -- Cascade Interface
                cascin  => cascin(i, j),
