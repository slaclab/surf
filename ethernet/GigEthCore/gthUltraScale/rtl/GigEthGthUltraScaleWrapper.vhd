-------------------------------------------------------------------------------
-- Company    : SLAC National Accelerator Laboratory
-------------------------------------------------------------------------------
-- Description: Gth7 Wrapper for 1000BASE-X Ethernet
-- Note: This module supports up to a MGT QUAD of 1GigE interfaces
-------------------------------------------------------------------------------
-- This file is part of 'SLAC Firmware Standard Library'.
-- It is subject to the license terms in the LICENSE.txt file found in the
-- top-level directory of this distribution and at:
--    https://confluence.slac.stanford.edu/display/ppareg/LICENSE.html.
-- No part of 'SLAC Firmware Standard Library', including this file,
-- may be copied, modified, propagated, or distributed except according to
-- the terms contained in the LICENSE.txt file.
-------------------------------------------------------------------------------

library ieee;
use ieee.std_logic_1164.all;


library surf;
use surf.StdRtlPkg.all;
use surf.AxiStreamPkg.all;
use surf.AxiLitePkg.all;
use surf.EthMacPkg.all;
use surf.GigEthPkg.all;

library unisim;
use unisim.vcomponents.all;

entity GigEthGthUltraScaleWrapper is
   generic (
      TPD_G              : time                             := 1 ns;
      NUM_LANE_G         : natural range 1 to 4             := 1;
      JUMBO_G            : boolean                          := true;
      PAUSE_EN_G         : boolean                          := true;
      -- Clocking Configurations
      EXT_PLL_G          : boolean                          := false;
      USE_GTREFCLK_G     : boolean                          := false;  --  FALSE: gtClkP/N,  TRUE: gtRefClk
      CLKIN_PERIOD_G     : real                             := 8.0;
      DIVCLK_DIVIDE_G    : positive                         := 1;
      CLKFBOUT_MULT_F_G  : real                             := 8.0;
      CLKOUT0_DIVIDE_F_G : real                             := 8.0;
      -- AXI-Lite Configurations
      EN_AXI_REG_G       : boolean                          := false;
      -- AXI Streaming Configurations
<<<<<<< HEAD
      AXIS_CONFIG_G      : AxiStreamConfigArray := (0 => AXI_STREAM_CONFIG_INIT_C));
=======
      AXIS_CONFIG_G      : AxiStreamConfigArray(3 downto 0) := (others => EMAC_AXIS_CONFIG_C));
>>>>>>> 5db11002
   port (
      -- Local Configurations
      localMac            : in  Slv48Array(NUM_LANE_G-1 downto 0)              := (others => MAC_ADDR_INIT_C);
      -- Streaming DMA Interface
      dmaClk              : in  slv(NUM_LANE_G-1 downto 0);
      dmaRst              : in  slv(NUM_LANE_G-1 downto 0);
      dmaIbMasters        : out AxiStreamMasterArray(NUM_LANE_G-1 downto 0);
      dmaIbSlaves         : in  AxiStreamSlaveArray(NUM_LANE_G-1 downto 0);
      dmaObMasters        : in  AxiStreamMasterArray(NUM_LANE_G-1 downto 0);
      dmaObSlaves         : out AxiStreamSlaveArray(NUM_LANE_G-1 downto 0);
      -- Slave AXI-Lite Interface
      axiLiteClk          : in  slv(NUM_LANE_G-1 downto 0)                     := (others => '0');
      axiLiteRst          : in  slv(NUM_LANE_G-1 downto 0)                     := (others => '0');
      axiLiteReadMasters  : in  AxiLiteReadMasterArray(NUM_LANE_G-1 downto 0)  := (others => AXI_LITE_READ_MASTER_INIT_C);
      axiLiteReadSlaves   : out AxiLiteReadSlaveArray(NUM_LANE_G-1 downto 0);
      axiLiteWriteMasters : in  AxiLiteWriteMasterArray(NUM_LANE_G-1 downto 0) := (others => AXI_LITE_WRITE_MASTER_INIT_C);
      axiLiteWriteSlaves  : out AxiLiteWriteSlaveArray(NUM_LANE_G-1 downto 0);
      -- Misc. Signals
      extRst              : in  sl                                             := '0';
      phyClk              : out sl;
      phyRst              : out sl;
      phyReady            : out slv(NUM_LANE_G-1 downto 0);
      sigDet              : in  slv(NUM_LANE_G-1 downto 0)                     := (others => '1');
      -- MGT Clock Port
      gtRefClk            : in  sl                                             := '0';
      gtClkP              : in  sl                                             := '1';
      gtClkN              : in  sl                                             := '0';
      extPll125Clk        : in  sl                                             := '0';
      extPll125Rst        : in  sl                                             := '0';
      extPll62Clk         : in  sl                                             := '0';
      extPll62Rst         : in  sl                                             := '0';
      -- Copy of internal MMCM reference clock and Reset
      refClkOut           : out sl;
      refRstOut           : out sl;
      -- Switch Polarity of TxN/TxP, RxN/RxP
      gtTxPolarity        : in  slv(NUM_LANE_G-1 downto 0)                     := (others => '0');
      gtRxPolarity        : in  slv(NUM_LANE_G-1 downto 0)                     := (others => '0');
      -- MGT Ports
      gtTxP               : out slv(NUM_LANE_G-1 downto 0);
      gtTxN               : out slv(NUM_LANE_G-1 downto 0);
      gtRxP               : in  slv(NUM_LANE_G-1 downto 0);
      gtRxN               : in  slv(NUM_LANE_G-1 downto 0));
end GigEthGthUltraScaleWrapper;

architecture mapping of GigEthGthUltraScaleWrapper is

   signal gtClk     : sl;
   signal gtClkBufg : sl;
   signal refClk    : sl;
   signal refRst    : sl;

   signal ethClk125 : sl;
   signal ethRst125 : sl;
   signal ethClk62  : sl;
   signal ethRst62  : sl;

   signal sysClk125 : sl;
   signal sysRst125 : sl;
   signal sysClk62  : sl;
   signal sysRst62  : sl;

begin

   phyClk <= sysClk125;
   phyRst <= sysRst125;

   refClkOut <= refClk;
   refRstOut <= refRst;

   -----------------------------
   -- Select the Reference Clock
   -----------------------------
   IBUFDS_GTE3_Inst : IBUFDS_GTE3
      generic map (
         REFCLK_EN_TX_PATH  => '0',
         REFCLK_HROW_CK_SEL => "00",    -- 2'b00: ODIV2 = O
         REFCLK_ICNTL_RX    => "00")
      port map (
         I     => gtClkP,
         IB    => gtClkN,
         CEB   => '0',
         ODIV2 => gtClk,
         O     => open);

   BUFG_GT_Inst : BUFG_GT
      port map (
         I       => gtClk,
         CE      => '1',
         CEMASK  => '1',
         CLR     => '0',
         CLRMASK => '1',
         DIV     => "000",
         O       => gtClkBufg);

   refClk <= gtClkBufg when(USE_GTREFCLK_G = false) else gtRefClk;

   GEN_INT_PLL : if not (EXT_PLL_G) generate

      -----------------
      -- Power Up Reset
      -----------------
      PwrUpRst_Inst : entity surf.PwrUpRst
         generic map (
            TPD_G => TPD_G)
         port map (
            arst   => extRst,
            clk    => refClk,
            rstOut => refRst);

      ----------------
      -- Clock Manager
      ----------------
      U_MMCM : entity surf.ClockManagerUltraScale
         generic map(
            TPD_G              => TPD_G,
            TYPE_G             => "MMCM",
            INPUT_BUFG_G       => false,
            FB_BUFG_G          => true,
            RST_IN_POLARITY_G  => '1',
            NUM_CLOCKS_G       => 2,
            -- MMCM attributes
            BANDWIDTH_G        => "OPTIMIZED",
            CLKIN_PERIOD_G     => CLKIN_PERIOD_G,
            DIVCLK_DIVIDE_G    => DIVCLK_DIVIDE_G,
            CLKFBOUT_MULT_F_G  => CLKFBOUT_MULT_F_G,
            CLKOUT0_DIVIDE_F_G => CLKOUT0_DIVIDE_F_G,
            CLKOUT1_DIVIDE_G   => integer(2.0*CLKOUT0_DIVIDE_F_G))
         port map(
            clkIn     => refClk,
            rstIn     => refRst,
            clkOut(0) => ethClk125,
            clkOut(1) => ethClk62,
            rstOut(0) => ethRst125,
            rstOut(1) => ethRst62);
   end generate;

   sysClk125 <= extPll125Clk when(EXT_PLL_G) else ethClk125;
   sysRst125 <= extPll125Rst when(EXT_PLL_G) else ethRst125;
   sysClk62  <= extPll62Clk  when(EXT_PLL_G) else ethClk62;
   sysRst62  <= extPll62Rst  when(EXT_PLL_G) else ethRst62;

   --------------
   -- GigE Module
   --------------
   GEN_LANE :
   for i in 0 to NUM_LANE_G-1 generate

      U_GigEthGthUltraScale : entity surf.GigEthGthUltraScale
         generic map (
            TPD_G         => TPD_G,
            JUMBO_G       => JUMBO_G,
            PAUSE_EN_G    => PAUSE_EN_G,
            -- AXI-Lite Configurations
            EN_AXI_REG_G  => EN_AXI_REG_G,
            -- AXI Streaming Configurations
            AXIS_CONFIG_G => AXIS_CONFIG_G(i))
         port map (
            -- Local Configurations
            localMac           => localMac(i),
            -- Streaming DMA Interface
            dmaClk             => dmaClk(i),
            dmaRst             => dmaRst(i),
            dmaIbMaster        => dmaIbMasters(i),
            dmaIbSlave         => dmaIbSlaves(i),
            dmaObMaster        => dmaObMasters(i),
            dmaObSlave         => dmaObSlaves(i),
            -- Slave AXI-Lite Interface
            axiLiteClk         => axiLiteClk(i),
            axiLiteRst         => axiLiteRst(i),
            axiLiteReadMaster  => axiLiteReadMasters(i),
            axiLiteReadSlave   => axiLiteReadSlaves(i),
            axiLiteWriteMaster => axiLiteWriteMasters(i),
            axiLiteWriteSlave  => axiLiteWriteSlaves(i),
            -- PHY + MAC signals
            sysClk62           => sysClk62,
            sysClk125          => sysClk125,
            sysRst125          => sysRst125,
            extRst             => refRst,
            phyReady           => phyReady(i),
            sigDet             => sigDet(i),
            -- Switch Polarity of TxN/TxP, RxN/RxP
            gtTxPolarity       => gtTxPolarity(i),
            gtRxPolarity       => gtRxPolarity(i),
            -- MGT Ports
            gtTxP              => gtTxP(i),
            gtTxN              => gtTxN(i),
            gtRxP              => gtRxP(i),
            gtRxN              => gtRxN(i));

   end generate GEN_LANE;

end mapping;<|MERGE_RESOLUTION|>--- conflicted
+++ resolved
@@ -43,11 +43,7 @@
       -- AXI-Lite Configurations
       EN_AXI_REG_G       : boolean                          := false;
       -- AXI Streaming Configurations
-<<<<<<< HEAD
-      AXIS_CONFIG_G      : AxiStreamConfigArray := (0 => AXI_STREAM_CONFIG_INIT_C));
-=======
       AXIS_CONFIG_G      : AxiStreamConfigArray(3 downto 0) := (others => EMAC_AXIS_CONFIG_C));
->>>>>>> 5db11002
    port (
       -- Local Configurations
       localMac            : in  Slv48Array(NUM_LANE_G-1 downto 0)              := (others => MAC_ADDR_INIT_C);
