--- conflicted
+++ resolved
@@ -428,21 +428,12 @@
 
       -- Prevent zero baud rate
       if (v.chanConfig(0).serBaud = 0) then
-<<<<<<< HEAD
-         v.chanConfig(0).serBaud := toSlv(1,24);
-      end if;
-      if (v.chanConfig(1).serBaud = 0) then
-         v.chanConfig(1).serBaud := toSlv(1,24);
-      end if;      
-      
-=======
          v.chanConfig(0).serBaud := toSlv(1, 24);
       end if;
       if (v.chanConfig(1).serBaud = 0) then
          v.chanConfig(1).serBaud := toSlv(1, 24);
       end if;
 
->>>>>>> cd203d89
       -------------
       -- Reset
       -------------
