--- conflicted
+++ resolved
@@ -88,12 +88,7 @@
    U_RemoteMacLut : entity work.AxiDualPortRam
       generic map (
          TPD_G            => TPD_G,
-<<<<<<< HEAD
-         REG_EN_G         => false,
-         MODE_G           => "read-first",
-=======
          READ_LATENCY_G   => 1,
->>>>>>> ac12716b
          AXI_WR_EN_G      => true,
          SYS_WR_EN_G      => false,
          SYS_BYTE_WR_EN_G => false,
