--- conflicted
+++ resolved
@@ -69,11 +69,7 @@
         ))
 
         def parseUpTime(var,read):
-<<<<<<< HEAD
-            seconds=var.dependencies[0].value() #get(read=read)
-=======
             seconds=var.dependencies[0].get(read=read)
->>>>>>> 985def94
             if seconds == 0xFFFFFFFF:
                 click.secho(f'Invalid {var.path} detected', fg='red')
                 return 'Invalid'
@@ -193,11 +189,7 @@
             name         = 'GitHashShort',
             mode         = 'RO',
             dependencies = [self.GitHash],
-<<<<<<< HEAD
-            linkedGet    = lambda read: f'{(self.GitHash.get(read=False) >> 132):07x}',
-=======
             linkedGet    = lambda read: f'{(self.GitHash.get(read=read) >> 132):07x}',
->>>>>>> 985def94
         ))
 
         self.add(pr.RemoteVariable(
@@ -222,11 +214,7 @@
         ))
 
         def parseBuildStamp(var,read):
-<<<<<<< HEAD
-            buildStamp = var.dependencies[0].get(read=False)
-=======
             buildStamp = var.dependencies[0].get(read=read)
->>>>>>> 985def94
             if buildStamp is None:
                 return ''
             else:
