--- conflicted
+++ resolved
@@ -178,7 +178,6 @@
       AXI_R0_SYS_RW : if (not AXI_WR_EN_G and SYS_WR_EN_G) generate
          DualPortRam_1 : entity work.DualPortRam
             generic map (
-<<<<<<< HEAD
                TPD_G         => TPD_G,
                MEMORY_TYPE_G => MEMORY_TYPE_G,
                REG_EN_G      => ite(READ_LATENCY_G >= 1, true, false),
@@ -188,17 +187,6 @@
                DATA_WIDTH_G  => DATA_WIDTH_G,
                ADDR_WIDTH_G  => ADDR_WIDTH_G,
                INIT_G        => INIT_G)
-=======
-               TPD_G        => TPD_G,
-               BRAM_EN_G    => ite(MEMORY_TYPE_G = "block", true, false),
-               REG_EN_G     => ite(READ_LATENCY_G >= 1, true, false),
-               DOA_REG_G    => ite(READ_LATENCY_G >= 2, true, false),
-               DOB_REG_G    => ite(READ_LATENCY_G >= 2, true, false),
-               BYTE_WR_EN_G => SYS_BYTE_WR_EN_G,
-               DATA_WIDTH_G => DATA_WIDTH_G,
-               ADDR_WIDTH_G => ADDR_WIDTH_G,
-               INIT_G       => INIT_G)
->>>>>>> cd203d89
             port map (
                clka    => clk,
                ena     => en,
@@ -221,7 +209,6 @@
       AXI_RW_SYS_RO : if (not SYS_WR_EN_G) generate
          DualPortRam_1 : entity work.DualPortRam
             generic map (
-<<<<<<< HEAD
                TPD_G         => TPD_G,
                MEMORY_TYPE_G => MEMORY_TYPE_G,
                REG_EN_G      => ite(READ_LATENCY_G >= 1, true, false),
@@ -232,18 +219,6 @@
                BYTE_WIDTH_G  => 8,
                ADDR_WIDTH_G  => ADDR_WIDTH_G,
                INIT_G        => INIT_G)
-=======
-               TPD_G        => TPD_G,
-               BRAM_EN_G    => ite(MEMORY_TYPE_G = "block", true, false),
-               REG_EN_G     => ite(READ_LATENCY_G >= 1, true, false),
-               DOA_REG_G    => ite(READ_LATENCY_G >= 2, true, false),
-               DOB_REG_G    => ite(READ_LATENCY_G >= 2, true, false),
-               BYTE_WR_EN_G => true,
-               DATA_WIDTH_G => DATA_WIDTH_G,
-               BYTE_WIDTH_G => 8,
-               ADDR_WIDTH_G => ADDR_WIDTH_G,
-               INIT_G       => INIT_G)
->>>>>>> cd203d89
             port map (
                clka    => axiClk,
                ena     => '1',
