#-----------------------------------------------------------------------------
# Title      : PyRogue AXI-Lite Version Module
#-----------------------------------------------------------------------------
# Description:
# PyRogue AXI-Lite Version Module
#-----------------------------------------------------------------------------
# This file is part of the 'SLAC Firmware Standard Library'. It is subject to
# the license terms in the LICENSE.txt file found in the top-level directory
# of this distribution and at:
#    https://confluence.slac.stanford.edu/display/ppareg/LICENSE.html.
# No part of the 'SLAC Firmware Standard Library', including this file, may be
# copied, modified, propagated, or distributed except according to the terms
# contained in the LICENSE.txt file.
#-----------------------------------------------------------------------------

import pyrogue as pr

class AxiStreamBatcherEventBuilder(pr.Device):
    def __init__(
            self,
            numberSlaves = 1,
            tickUnit     = 'TBD',
            **kwargs):
        super().__init__(**kwargs)

        self.addRemoteVariables(
            name         = 'DataCnt',
            description  = 'Increments every time a data frame is received',
            offset       = 0x000,
            bitSize      = 32,
            mode         = 'RO',
            number       = numberSlaves,
            stride       = 4,
            pollInterval = 1,
        )

        self.addRemoteVariables(
            name         = 'NullCnt',
            description  = 'Increments every time a null frame is received',
            offset       = 0x100,
            bitSize      = 32,
            mode         = 'RO',
            number       = numberSlaves,
            stride       = 4,
            pollInterval = 1,
        )

        self.addRemoteVariables(
            name         = 'TimeoutDropCnt',
            description  = 'Increments every time a timeout slave channel drop event happens',
            offset       = 0x200,
            bitSize      = 32,
            mode         = 'RO',
            number       = numberSlaves,
            stride       = 4,
            pollInterval = 1,
        )

        self.add(pr.RemoteVariable(
            name         = 'TransactionCnt',
            description  = 'Increments every time a transition frame is received',
            offset       = 0xFC0,
            bitSize      = 32,
            mode         = 'RO',
            pollInterval = 1,
        ))

        self.add(pr.RemoteVariable(
            name         = 'TRANS_TDEST_G',
            description  = 'TRANS_TDEST_G generic value',
            offset       = 0xFC4,
            bitSize      = 8,
            mode         = 'RO',
        ))

        self.add(pr.RemoteVariable(
            name         = 'Bypass',
            description  = 'Mask to bypass a channel',
            offset       = 0xFD0,
            bitSize      = numberSlaves,
            mode         = 'RW',
        ))

        self.add(pr.RemoteVariable(
            name         = 'Timeout',
            description  = 'Sets the timer\'s timeout duration.  Setting to 0x0 (default) bypasses the timeout feature',
            offset       = 0xFF0,
            bitSize      = 32,
            mode         = 'RW',
            units        = tickUnit,
        ))

        self.add(pr.RemoteVariable(
            name         = 'NUM_SLAVES_G',
            description  = 'NUM_SLAVES_G generic value',
            offset       = 0xFF4,
            bitSize      = 8,
            mode         = 'RO',
            disp         = '{:d}',
        ))

        self.add(pr.RemoteVariable(
            name         = "State",
            description  = "current state of FSM (for debugging)",
            offset       =  0xFF8,
            bitSize      =  1,
            bitOffset    =  8,
            mode         = "RO",
            pollInterval = 1,
            enum         = {
                0x0: 'IDLE_S',
                0x1: 'MOVE_S',
            },
        ))

        self.add(pr.RemoteVariable(
            name         = "BlowoffExt",
            description  = "Status of external blowoff input",
            offset       =  0xFF4,
            bitSize      =  1,
            bitOffset    =  16,
            base         = pr.Bool,
            mode         = "RO",
        ))

        self.add(pr.RemoteVariable(
            name         = "Blowoff",
            description  = "Blows off the inbound AXIS stream (for debugging)",
            offset       =  0xFF8,
            bitSize      =  1,
            bitOffset    =  0,
            base         = pr.Bool,
<<<<<<< HEAD
            mode         = "RW",
=======
            mode         = "RO",
            pollInterval = 1,
>>>>>>> e87ecbc5
        ))


        self.add(pr.RemoteCommand(
            name         = "CntRst",
            description  = "",
            offset       = 0xFFC,
            bitSize      = 1,
            bitOffset    = 0,
            function     = pr.BaseCommand.toggle,
        ))

        self.add(pr.RemoteCommand(
            name         = "TimerRst",
            description  = "",
            offset       = 0xFFC,
            bitSize      = 1,
            bitOffset    = 1,
            function     = pr.BaseCommand.toggle,
        ))

        self.add(pr.RemoteCommand(
            name         = "HardRst",
            description  = "",
            offset       = 0xFFC,
            bitSize      = 1,
            bitOffset    = 2,
            function     = pr.BaseCommand.toggle,
        ))

        self.add(pr.RemoteCommand(
            name         = "SoftRst",
            description  = "",
            offset       = 0xFFC,
            bitSize      = 1,
            bitOffset    = 3,
            function     = pr.BaseCommand.toggle,
        ))

    def hardReset(self):
        self.HardRst()

    def initialize(self):
        self.SoftRst()

    def countReset(self):
        self.CntRst()<|MERGE_RESOLUTION|>--- conflicted
+++ resolved
@@ -121,6 +121,7 @@
             bitOffset    =  16,
             base         = pr.Bool,
             mode         = "RO",
+            pollInterval = 1,
         ))
 
         self.add(pr.RemoteVariable(
@@ -130,14 +131,8 @@
             bitSize      =  1,
             bitOffset    =  0,
             base         = pr.Bool,
-<<<<<<< HEAD
             mode         = "RW",
-=======
-            mode         = "RO",
-            pollInterval = 1,
->>>>>>> e87ecbc5
         ))
-
 
         self.add(pr.RemoteCommand(
             name         = "CntRst",
