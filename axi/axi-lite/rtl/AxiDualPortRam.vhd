-------------------------------------------------------------------------------
-- File       : AxiDualPortRam.vhd
-- Company    : SLAC National Accelerator Laboratory
-------------------------------------------------------------------------------
-- Description: A wrapper of StdLib DualPortRam that places an AxiLite
-- interface on the read/write port. 
-------------------------------------------------------------------------------
-- This file is part of 'SLAC Firmware Standard Library'.
-- It is subject to the license terms in the LICENSE.txt file found in the 
-- top-level directory of this distribution and at: 
--    https://confluence.slac.stanford.edu/display/ppareg/LICENSE.html. 
-- No part of 'SLAC Firmware Standard Library', including this file, 
-- may be copied, modified, propagated, or distributed except according to 
-- the terms contained in the LICENSE.txt file.
-------------------------------------------------------------------------------

library ieee;
use ieee.std_logic_1164.all;
use ieee.std_logic_arith.all;
use ieee.std_logic_unsigned.all;

use work.StdRtlPkg.all;
use work.AxiLitePkg.all;

entity AxiDualPortRam is
   generic (
      TPD_G            : time                       := 1 ns;
<<<<<<< HEAD
      MEMORY_TYPE_G    : string                     := "distributed"; 
      REG_EN_G         : boolean                    := true;
      MODE_G           : string                     := "read-first";
=======
      SYNTH_MODE_G     : string                     := "inferred";
      MEMORY_TYPE_G    : string                     := "block";
      READ_LATENCY_G   : natural range 0 to 2       := 2;
>>>>>>> ac12716b
      AXI_WR_EN_G      : boolean                    := true;
      SYS_WR_EN_G      : boolean                    := false;
      SYS_BYTE_WR_EN_G : boolean                    := false;
      COMMON_CLK_G     : boolean                    := false;
      ADDR_WIDTH_G     : integer range 1 to (2**24) := 5;
      DATA_WIDTH_G     : integer                    := 32;
      INIT_G           : slv                        := "0");
   port (
      -- Axi Port
      axiClk         : in  sl;
      axiRst         : in  sl;
      axiReadMaster  : in  AxiLiteReadMasterType;
      axiReadSlave   : out AxiLiteReadSlaveType;
      axiWriteMaster : in  AxiLiteWriteMasterType;
      axiWriteSlave  : out AxiLiteWriteSlaveType;
      -- Standard Port
      clk            : in  sl                                         := '0';
      en             : in  sl                                         := '1';
      we             : in  sl                                         := '0';
      weByte         : in  slv(wordCount(DATA_WIDTH_G, 8)-1 downto 0) := (others => '0');
      rst            : in  sl                                         := '0';
      addr           : in  slv(ADDR_WIDTH_G-1 downto 0)               := (others => '0');
      din            : in  slv(DATA_WIDTH_G-1 downto 0)               := (others => '0');
      dout           : out slv(DATA_WIDTH_G-1 downto 0);
      axiWrValid     : out sl;
      axiWrStrobe    : out slv(wordCount(DATA_WIDTH_G, 8)-1 downto 0);
      axiWrAddr      : out slv(ADDR_WIDTH_G-1 downto 0);
      axiWrData      : out slv(DATA_WIDTH_G-1 downto 0));
end entity AxiDualPortRam;

architecture rtl of AxiDualPortRam is

   -- Number of Axi address bits that need to be manually decoded
<<<<<<< HEAD
   constant AXI_DEC_BITS_C      : integer := ite(DATA_WIDTH_G <= 32, 0, log2((DATA_WIDTH_G-1)/32));
   
   constant AXI_DEC_ADDR_HIGH_C : integer := 1+AXI_DEC_BITS_C;
   constant AXI_DEC_ADDR_LOW_C  : integer := 2;
   subtype AXI_DEC_ADDR_RANGE_C is integer range AXI_DEC_ADDR_HIGH_C downto AXI_DEC_ADDR_LOW_C;
   
   constant AXI_RAM_ADDR_HIGH_C : integer := ADDR_WIDTH_G+AXI_DEC_ADDR_RANGE_C'high;
   constant AXI_RAM_ADDR_LOW_C  : integer := AXI_DEC_ADDR_RANGE_C'high+1;   
=======
   constant AXI_DEC_BITS_C : integer := ite(DATA_WIDTH_G <= 32, 0, log2((DATA_WIDTH_G-1)/32));

   constant AXI_DEC_ADDR_HIGH_C : integer := 1+AXI_DEC_BITS_C;
   constant AXI_DEC_ADDR_LOW_C  : integer := 2;
   subtype AXI_DEC_ADDR_RANGE_C is integer range AXI_DEC_ADDR_HIGH_C downto AXI_DEC_ADDR_LOW_C;

   constant AXI_RAM_ADDR_HIGH_C : integer := ADDR_WIDTH_G+AXI_DEC_ADDR_RANGE_C'high;
   constant AXI_RAM_ADDR_LOW_C  : integer := AXI_DEC_ADDR_RANGE_C'high+1;
>>>>>>> ac12716b
   subtype AXI_RAM_ADDR_RANGE_C is integer range AXI_RAM_ADDR_HIGH_C downto AXI_RAM_ADDR_LOW_C;

   constant ADDR_AXI_WORDS_C : natural := wordCount(DATA_WIDTH_G, 32);
   constant ADDR_AXI_BYTES_C : natural := wordCount(DATA_WIDTH_G, 8);
   constant RAM_WIDTH_C      : natural := ADDR_AXI_WORDS_C*32;
   constant STRB_WIDTH_C     : natural := minimum(4, ADDR_AXI_BYTES_C);

   type StateType is (
      IDLE_S,
      RD_S);

   type RegType is record
      axiWriteSlave : AxiLiteWriteSlaveType;
      axiReadSlave  : AxiLiteReadSlaveType;
      axiAddr       : slv(ADDR_WIDTH_G-1 downto 0);
      axiWrStrobe   : slv(ADDR_AXI_WORDS_C*4-1 downto 0);
      rdLatecy      : natural range 0 to 3;
      state         : StateType;
   end record;

   constant REG_INIT_C : RegType := (
      axiWriteSlave => AXI_LITE_WRITE_SLAVE_INIT_C,
      axiReadSlave  => AXI_LITE_READ_SLAVE_INIT_C,
      axiAddr       => (others => '0'),
      axiWrStrobe   => (others => '0'),
      rdLatecy      => 0,
      state         => IDLE_S);

   signal r   : RegType := REG_INIT_C;
   signal rin : RegType;

   signal axiWrDataFanout : slv(RAM_WIDTH_C-1 downto 0);
   signal axiDout         : slv(RAM_WIDTH_C-1 downto 0) := (others => '0');

   signal axiSyncWrEn : sl;
   signal axiSyncIn   : slv(DATA_WIDTH_G + ADDR_WIDTH_G + ADDR_AXI_BYTES_C - 1 downto 0);
   signal axiSyncOut  : slv(DATA_WIDTH_G + ADDR_WIDTH_G + ADDR_AXI_BYTES_C - 1 downto 0);

   signal weByteMask : slv(wordCount(DATA_WIDTH_G, 8)-1 downto 0);

begin

   GEN_XPM : if (SYNTH_MODE_G = "xpm") generate
      U_RAM : entity work.TrueDualPortRamXpm
         generic map (
<<<<<<< HEAD
            TPD_G        => TPD_G,
            MEMORY_TYPE_G=> MEMORY_TYPE_G,
            REG_EN_G     => REG_EN_G,
            DOA_REG_G    => REG_EN_G,
            DOB_REG_G    => REG_EN_G,
            MODE_G       => MODE_G,
            BYTE_WR_EN_G => SYS_BYTE_WR_EN_G,
            DATA_WIDTH_G => DATA_WIDTH_G,
            ADDR_WIDTH_G => ADDR_WIDTH_G,
            INIT_G       => INIT_G)
=======
            TPD_G          => TPD_G,
            COMMON_CLK_G   => COMMON_CLK_G,
            MEMORY_TYPE_G  => MEMORY_TYPE_G,
            READ_LATENCY_G => READ_LATENCY_G,
            DATA_WIDTH_G   => DATA_WIDTH_G,
            BYTE_WR_EN_G   => true,
            BYTE_WIDTH_G   => 8,
            ADDR_WIDTH_G   => ADDR_WIDTH_G)
>>>>>>> ac12716b
         port map (
            -- Port A  
            clka  => axiClk,
            ena   => '1',
            wea   => r.axiWrStrobe(ADDR_AXI_BYTES_C-1 downto 0),
            rsta  => '0',
            addra => r.axiAddr,
            dina  => axiWrDataFanout(DATA_WIDTH_G-1 downto 0),
            douta => axiDout(DATA_WIDTH_G-1 downto 0),
            -- Port B
            clkb  => clk,
            enb   => en,
            web   => weByteMask,
            rstb  => rst,
            addrb => addr,
            dinb  => din,
            doutb => dout);
   end generate;

   GEN_ALTERA : if (SYNTH_MODE_G = "altera_mf") generate
      U_RAM : entity work.TrueDualPortRamAlteraMf
         generic map (
<<<<<<< HEAD
            TPD_G        => TPD_G,
            MEMORY_TYPE_G=> MEMORY_TYPE_G,
            REG_EN_G     => REG_EN_G,
            DOA_REG_G    => REG_EN_G,
            DOB_REG_G    => REG_EN_G,
            MODE_G       => MODE_G,
            BYTE_WR_EN_G => true,
            DATA_WIDTH_G => DATA_WIDTH_G,
            BYTE_WIDTH_G => 8,
            ADDR_WIDTH_G => ADDR_WIDTH_G,
            INIT_G       => INIT_G)
=======
            TPD_G          => TPD_G,
            COMMON_CLK_G   => COMMON_CLK_G,
            MEMORY_TYPE_G  => MEMORY_TYPE_G,
            READ_LATENCY_G => READ_LATENCY_G,
            DATA_WIDTH_G   => DATA_WIDTH_G,
            BYTE_WR_EN_G   => true,
            BYTE_WIDTH_G   => 8,
            ADDR_WIDTH_G   => ADDR_WIDTH_G)
>>>>>>> ac12716b
         port map (
            -- Port A  
            clka  => axiClk,
            ena   => '1',
            wea   => r.axiWrStrobe(ADDR_AXI_BYTES_C-1 downto 0),
            rsta  => '0',
            addra => r.axiAddr,
            dina  => axiWrDataFanout(DATA_WIDTH_G-1 downto 0),
            douta => axiDout(DATA_WIDTH_G-1 downto 0),
            -- Port B
            clkb  => clk,
            enb   => en,
            web   => weByteMask,
            rstb  => rst,
            addrb => addr,
            dinb  => din,
            doutb => dout);
   end generate;

<<<<<<< HEAD
--    -- Both sides writable, true dual port ram
   AXI_RW_SYS_RW : if (AXI_WR_EN_G and SYS_WR_EN_G) generate
      U_TrueDualPortRam_1 : entity work.TrueDualPortRam
         generic map (
            TPD_G        => TPD_G,
            MEMORY_TYPE_G=> MEMORY_TYPE_G,
            MODE_G       => MODE_G,
            BYTE_WR_EN_G => true,
            DOA_REG_G    => REG_EN_G,
            DOB_REG_G    => REG_EN_G,
            DATA_WIDTH_G => DATA_WIDTH_G,
            BYTE_WIDTH_G => 8,
            ADDR_WIDTH_G => ADDR_WIDTH_G,
            INIT_G       => INIT_G)
         port map (
            clka    => axiClk,                                    -- [in]
            ena     => '1',                                       -- [in]
            wea     => '1',
            weaByte => r.axiWrStrobe(ADDR_AXI_BYTES_C-1 downto 0),
            rsta    => '0',                                       -- [in]
            addra   => r.axiAddr,                                 -- [in]
            dina    => axiWrDataFanout(DATA_WIDTH_G-1 downto 0),  -- [in]
            douta   => axiDout(DATA_WIDTH_G-1 downto 0),          -- [out]
            clkb    => clk,                                       -- [in]
            enb     => en,                                        -- [in]
            web     => we,                                        -- [in]
            webByte => weByte,                                    -- [in]
            rstb    => rst,                                       -- [in]
            addrb   => addr,                                      -- [in]
            dinb    => din,                                       -- [in]
            doutb   => dout);                                     -- [out]

=======
   GEN_INFERRED : if (SYNTH_MODE_G = "inferred") generate
   
      -- AXI read only, sys writable or read only (rom)
      AXI_R0_SYS_RW : if (not AXI_WR_EN_G and SYS_WR_EN_G) generate
         DualPortRam_1 : entity work.DualPortRam
            generic map (
               TPD_G        => TPD_G,
               BRAM_EN_G    => ite(MEMORY_TYPE_G = "block", true, false),
               REG_EN_G     => ite(READ_LATENCY_G >= 1, true, false),
               DOA_REG_G    => ite(READ_LATENCY_G = 2, true, false),
               DOB_REG_G    => ite(READ_LATENCY_G = 2, true, false),
               BYTE_WR_EN_G => SYS_BYTE_WR_EN_G,
               DATA_WIDTH_G => DATA_WIDTH_G,
               ADDR_WIDTH_G => ADDR_WIDTH_G,
               INIT_G       => INIT_G)
            port map (
               clka    => clk,
               ena     => en,
               wea     => we,
               weaByte => weByte,
               rsta    => rst,
               addra   => addr,
               dina    => din,
               douta   => dout,

               clkb  => axiClk,
               enb   => '1',
               rstb  => '0',
               addrb => r.axiAddr,
               doutb => axiDout(DATA_WIDTH_G-1 downto 0));
      end generate;

      -- System Read only, Axi writable or read only (ROM)
      -- Logic disables axi writes if AXI_WR_EN_G=false
      AXI_RW_SYS_RO : if (not SYS_WR_EN_G) generate
         DualPortRam_1 : entity work.DualPortRam
            generic map (
               TPD_G        => TPD_G,
               BRAM_EN_G    => ite(MEMORY_TYPE_G = "block", true, false),
               REG_EN_G     => ite(READ_LATENCY_G >= 1, true, false),
               DOA_REG_G    => ite(READ_LATENCY_G = 2, true, false),
               DOB_REG_G    => ite(READ_LATENCY_G = 2, true, false),
               BYTE_WR_EN_G => true,
               DATA_WIDTH_G => DATA_WIDTH_G,
               BYTE_WIDTH_G => 8,
               ADDR_WIDTH_G => ADDR_WIDTH_G,
               INIT_G       => INIT_G)
            port map (
               clka    => axiClk,
               ena     => '1',
               weaByte => r.axiWrStrobe(ADDR_AXI_BYTES_C-1 downto 0),
               rsta    => '0',
               addra   => r.axiAddr,
               dina    => axiWrDataFanout(DATA_WIDTH_G-1 downto 0),
               douta   => axiDout(DATA_WIDTH_G-1 downto 0),
               clkb    => clk,
               enb     => en,
               rstb    => rst,
               addrb   => addr,
               doutb   => dout);
      end generate;

      -- Both sides writable, true dual port ram
      AXI_RW_SYS_RW : if (AXI_WR_EN_G and SYS_WR_EN_G) generate
         U_TrueDualPortRam_1 : entity work.TrueDualPortRam
            generic map (
               TPD_G        => TPD_G,
               BYTE_WR_EN_G => true,
               DOA_REG_G    => ite(READ_LATENCY_G = 2, true, false),
               DOB_REG_G    => ite(READ_LATENCY_G = 2, true, false),
               DATA_WIDTH_G => DATA_WIDTH_G,
               BYTE_WIDTH_G => 8,
               ADDR_WIDTH_G => ADDR_WIDTH_G,
               INIT_G       => INIT_G)
            port map (
               clka    => axiClk,                                    -- [in]
               ena     => '1',                                       -- [in]
               wea     => '1',
               weaByte => r.axiWrStrobe(ADDR_AXI_BYTES_C-1 downto 0),
               rsta    => '0',                                       -- [in]
               addra   => r.axiAddr,                                 -- [in]
               dina    => axiWrDataFanout(DATA_WIDTH_G-1 downto 0),  -- [in]
               douta   => axiDout(DATA_WIDTH_G-1 downto 0),          -- [out]
               clkb    => clk,                                       -- [in]
               enb     => en,                                        -- [in]
               web     => we,                                        -- [in]
               webByte => weByte,                                    -- [in]
               rstb    => rst,                                       -- [in]
               addrb   => addr,                                      -- [in]
               dinb    => din,                                       -- [in]
               doutb   => dout);                                     -- [out]

      end generate;   
   
>>>>>>> ac12716b
   end generate;

   weByteMask <= (others => '0') when(not SYS_WR_EN_G) else weByte when(SYS_BYTE_WR_EN_G) else (others => we);

   axiSyncIn(DATA_WIDTH_G-1 downto 0)                         <= axiWrDataFanout(DATA_WIDTH_G-1 downto 0);
   axiSyncIn(ADDR_WIDTH_G+DATA_WIDTH_G-1 downto DATA_WIDTH_G) <= r.axiAddr;
   axiSyncIn(ADDR_WIDTH_G+DATA_WIDTH_G+ADDR_AXI_BYTES_C-1 downto ADDR_WIDTH_G+DATA_WIDTH_G)
      <= r.axiWrStrobe(ADDR_AXI_BYTES_C-1 downto 0);
   axiSyncWrEn <= uOr(r.axiWrStrobe(ADDR_AXI_BYTES_C-1 downto 0));

   U_SynchronizerFifo_1 : entity work.SynchronizerFifo
      generic map (
         TPD_G        => TPD_G,
         COMMON_CLK_G => COMMON_CLK_G,
         DATA_WIDTH_G => ADDR_WIDTH_G+DATA_WIDTH_G+ADDR_AXI_BYTES_C)
      port map (
         rst    => rst,                 -- [in]
         wr_clk => axiClk,              -- [in]
         wr_en  => axiSyncWrEn,         -- [in]
         din    => axiSyncIn,           -- [in]
         rd_clk => clk,                 -- [in]
         rd_en  => '1',                 -- [in]
         valid  => axiWrValid,          -- [out]
         dout   => axiSyncOut);         -- [out]

   axiWrData   <= axiSyncOut(DATA_WIDTH_G-1 downto 0);
   axiWrAddr   <= axiSyncOut(ADDR_WIDTH_G+DATA_WIDTH_G-1 downto DATA_WIDTH_G);
   axiWrStrobe <= axiSyncOut(ADDR_WIDTH_G+DATA_WIDTH_G+ADDR_AXI_BYTES_C-1 downto ADDR_WIDTH_G+DATA_WIDTH_G);

   axiWrMap : for i in 0 to ADDR_AXI_WORDS_C-1 generate
      axiWrDataFanout((i+1)*32-1 downto i*32) <= axiWriteMaster.wdata;
   end generate axiWrMap;

   comb : process (axiDout, axiReadMaster, axiRst, axiWriteMaster, r) is
      variable v          : RegType;
      variable axiStatus  : AxiLiteStatusType;
      variable decAddrInt : integer;
   begin
      -- Latch the current value
      v := r;

      -- Reset strobes and shift Register
      v.axiWrStrobe := (others => '0');

      -- Determine the transaction type
      axiSlaveWaitTxn(axiWriteMaster, axiReadMaster, v.axiWriteSlave, v.axiReadSlave, axiStatus);
      v.axiReadSlave.rdata := (others => '0');

      -- Multiplex read data onto axi bus
      if (DATA_WIDTH_G <= 32) then
         decAddrInt := 0;
      else
         decAddrInt := conv_integer(axiReadMaster.araddr(AXI_DEC_ADDR_RANGE_C));
      end if;
      v.axiReadSlave.rdata := axiDout((decAddrInt+1)*32-1 downto decAddrInt*32);

      -- Set axiAddr to read address by default
      v.axiAddr := axiReadMaster.araddr(AXI_RAM_ADDR_HIGH_C downto AXI_RAM_ADDR_LOW_C);

      -- State Machine
      case (r.state) is
         ----------------------------------------------------------------------   
         when IDLE_S =>
            -- Check for write transaction
            if (axiStatus.writeEnable = '1') then
               if (AXI_WR_EN_G) then
<<<<<<< HEAD
                  v.axiAddr  := axiWriteMaster.awaddr(AXI_RAM_ADDR_HIGH_C downto AXI_RAM_ADDR_LOW_C);
=======
                  v.axiAddr        := axiWriteMaster.awaddr(AXI_RAM_ADDR_HIGH_C downto AXI_RAM_ADDR_LOW_C);
>>>>>>> ac12716b
                  if (DATA_WIDTH_G <= 32) then
                     decAddrInt := conv_integer(axiWriteMaster.awaddr(AXI_RAM_ADDR_LOW_C-1 downto 0));
                  else
                     decAddrInt := conv_integer(axiWriteMaster.awaddr(AXI_DEC_ADDR_RANGE_C));
                  end if;
                  v.axiWrStrobe((decAddrInt+1)*4-1 downto decAddrInt*4) := axiWriteMaster.wstrb;
               end if;
               axiSlaveWriteResponse(v.axiWriteSlave, ite(AXI_WR_EN_G, AXI_RESP_OK_C, AXI_RESP_SLVERR_C));
            -- Check for read transaction
            elsif (axiStatus.readEnable = '1') then
               -- Set the address bus
               v.axiAddr := axiReadMaster.araddr(AXI_RAM_ADDR_HIGH_C downto AXI_RAM_ADDR_LOW_C);
<<<<<<< HEAD
               -- Read in 3 cycles (worst case)
               v.rdLatecy := 3;
=======
               -- Arm the wait
               v.rdLatecy := READ_LATENCY_G+1;
>>>>>>> ac12716b
               -- Next state
               v.state := RD_S;
            end if;
         ----------------------------------------------------------------------
         when RD_S =>
            -- Decrement the counter
            v.rdLatecy := r.rdLatecy - 1;
            -- Wait for the read transaction
            if (v.rdLatecy = 0) then
               -- Send the read response
               axiSlaveReadResponse(v.axiReadSlave, AXI_RESP_OK_C);
               -- Next state
               v.state := IDLE_S;
            end if;
      ----------------------------------------------------------------------
      end case;

      -- Reset
      if (axiRst = '1') then
         v := REG_INIT_C;
      end if;

      -- Register the variable for next clock cycle
      rin <= v;

      -- Output assignment
      axiReadSlave  <= r.axiReadSlave;
      axiWriteSlave <= r.axiWriteSlave;

   end process comb;

   seq : process (axiClk) is
   begin
      if (rising_edge(axiClk)) then
         r <= rin after TPD_G;
      end if;
   end process seq;

end architecture rtl;<|MERGE_RESOLUTION|>--- conflicted
+++ resolved
@@ -25,15 +25,9 @@
 entity AxiDualPortRam is
    generic (
       TPD_G            : time                       := 1 ns;
-<<<<<<< HEAD
-      MEMORY_TYPE_G    : string                     := "distributed"; 
-      REG_EN_G         : boolean                    := true;
-      MODE_G           : string                     := "read-first";
-=======
       SYNTH_MODE_G     : string                     := "inferred";
       MEMORY_TYPE_G    : string                     := "block";
       READ_LATENCY_G   : natural range 0 to 2       := 2;
->>>>>>> ac12716b
       AXI_WR_EN_G      : boolean                    := true;
       SYS_WR_EN_G      : boolean                    := false;
       SYS_BYTE_WR_EN_G : boolean                    := false;
@@ -67,25 +61,14 @@
 architecture rtl of AxiDualPortRam is
 
    -- Number of Axi address bits that need to be manually decoded
-<<<<<<< HEAD
-   constant AXI_DEC_BITS_C      : integer := ite(DATA_WIDTH_G <= 32, 0, log2((DATA_WIDTH_G-1)/32));
-   
+   constant AXI_DEC_BITS_C : integer := ite(DATA_WIDTH_G <= 32, 0, log2((DATA_WIDTH_G-1)/32));
+
    constant AXI_DEC_ADDR_HIGH_C : integer := 1+AXI_DEC_BITS_C;
    constant AXI_DEC_ADDR_LOW_C  : integer := 2;
    subtype AXI_DEC_ADDR_RANGE_C is integer range AXI_DEC_ADDR_HIGH_C downto AXI_DEC_ADDR_LOW_C;
-   
-   constant AXI_RAM_ADDR_HIGH_C : integer := ADDR_WIDTH_G+AXI_DEC_ADDR_RANGE_C'high;
-   constant AXI_RAM_ADDR_LOW_C  : integer := AXI_DEC_ADDR_RANGE_C'high+1;   
-=======
-   constant AXI_DEC_BITS_C : integer := ite(DATA_WIDTH_G <= 32, 0, log2((DATA_WIDTH_G-1)/32));
-
-   constant AXI_DEC_ADDR_HIGH_C : integer := 1+AXI_DEC_BITS_C;
-   constant AXI_DEC_ADDR_LOW_C  : integer := 2;
-   subtype AXI_DEC_ADDR_RANGE_C is integer range AXI_DEC_ADDR_HIGH_C downto AXI_DEC_ADDR_LOW_C;
 
    constant AXI_RAM_ADDR_HIGH_C : integer := ADDR_WIDTH_G+AXI_DEC_ADDR_RANGE_C'high;
    constant AXI_RAM_ADDR_LOW_C  : integer := AXI_DEC_ADDR_RANGE_C'high+1;
->>>>>>> ac12716b
    subtype AXI_RAM_ADDR_RANGE_C is integer range AXI_RAM_ADDR_HIGH_C downto AXI_RAM_ADDR_LOW_C;
 
    constant ADDR_AXI_WORDS_C : natural := wordCount(DATA_WIDTH_G, 32);
@@ -131,18 +114,6 @@
    GEN_XPM : if (SYNTH_MODE_G = "xpm") generate
       U_RAM : entity work.TrueDualPortRamXpm
          generic map (
-<<<<<<< HEAD
-            TPD_G        => TPD_G,
-            MEMORY_TYPE_G=> MEMORY_TYPE_G,
-            REG_EN_G     => REG_EN_G,
-            DOA_REG_G    => REG_EN_G,
-            DOB_REG_G    => REG_EN_G,
-            MODE_G       => MODE_G,
-            BYTE_WR_EN_G => SYS_BYTE_WR_EN_G,
-            DATA_WIDTH_G => DATA_WIDTH_G,
-            ADDR_WIDTH_G => ADDR_WIDTH_G,
-            INIT_G       => INIT_G)
-=======
             TPD_G          => TPD_G,
             COMMON_CLK_G   => COMMON_CLK_G,
             MEMORY_TYPE_G  => MEMORY_TYPE_G,
@@ -151,7 +122,6 @@
             BYTE_WR_EN_G   => true,
             BYTE_WIDTH_G   => 8,
             ADDR_WIDTH_G   => ADDR_WIDTH_G)
->>>>>>> ac12716b
          port map (
             -- Port A  
             clka  => axiClk,
@@ -174,19 +144,6 @@
    GEN_ALTERA : if (SYNTH_MODE_G = "altera_mf") generate
       U_RAM : entity work.TrueDualPortRamAlteraMf
          generic map (
-<<<<<<< HEAD
-            TPD_G        => TPD_G,
-            MEMORY_TYPE_G=> MEMORY_TYPE_G,
-            REG_EN_G     => REG_EN_G,
-            DOA_REG_G    => REG_EN_G,
-            DOB_REG_G    => REG_EN_G,
-            MODE_G       => MODE_G,
-            BYTE_WR_EN_G => true,
-            DATA_WIDTH_G => DATA_WIDTH_G,
-            BYTE_WIDTH_G => 8,
-            ADDR_WIDTH_G => ADDR_WIDTH_G,
-            INIT_G       => INIT_G)
-=======
             TPD_G          => TPD_G,
             COMMON_CLK_G   => COMMON_CLK_G,
             MEMORY_TYPE_G  => MEMORY_TYPE_G,
@@ -195,7 +152,6 @@
             BYTE_WR_EN_G   => true,
             BYTE_WIDTH_G   => 8,
             ADDR_WIDTH_G   => ADDR_WIDTH_G)
->>>>>>> ac12716b
          port map (
             -- Port A  
             clka  => axiClk,
@@ -215,40 +171,6 @@
             doutb => dout);
    end generate;
 
-<<<<<<< HEAD
---    -- Both sides writable, true dual port ram
-   AXI_RW_SYS_RW : if (AXI_WR_EN_G and SYS_WR_EN_G) generate
-      U_TrueDualPortRam_1 : entity work.TrueDualPortRam
-         generic map (
-            TPD_G        => TPD_G,
-            MEMORY_TYPE_G=> MEMORY_TYPE_G,
-            MODE_G       => MODE_G,
-            BYTE_WR_EN_G => true,
-            DOA_REG_G    => REG_EN_G,
-            DOB_REG_G    => REG_EN_G,
-            DATA_WIDTH_G => DATA_WIDTH_G,
-            BYTE_WIDTH_G => 8,
-            ADDR_WIDTH_G => ADDR_WIDTH_G,
-            INIT_G       => INIT_G)
-         port map (
-            clka    => axiClk,                                    -- [in]
-            ena     => '1',                                       -- [in]
-            wea     => '1',
-            weaByte => r.axiWrStrobe(ADDR_AXI_BYTES_C-1 downto 0),
-            rsta    => '0',                                       -- [in]
-            addra   => r.axiAddr,                                 -- [in]
-            dina    => axiWrDataFanout(DATA_WIDTH_G-1 downto 0),  -- [in]
-            douta   => axiDout(DATA_WIDTH_G-1 downto 0),          -- [out]
-            clkb    => clk,                                       -- [in]
-            enb     => en,                                        -- [in]
-            web     => we,                                        -- [in]
-            webByte => weByte,                                    -- [in]
-            rstb    => rst,                                       -- [in]
-            addrb   => addr,                                      -- [in]
-            dinb    => din,                                       -- [in]
-            doutb   => dout);                                     -- [out]
-
-=======
    GEN_INFERRED : if (SYNTH_MODE_G = "inferred") generate
    
       -- AXI read only, sys writable or read only (rom)
@@ -343,7 +265,6 @@
 
       end generate;   
    
->>>>>>> ac12716b
    end generate;
 
    weByteMask <= (others => '0') when(not SYS_WR_EN_G) else weByte when(SYS_BYTE_WR_EN_G) else (others => we);
@@ -358,6 +279,7 @@
       generic map (
          TPD_G        => TPD_G,
          COMMON_CLK_G => COMMON_CLK_G,
+         BRAM_EN_G    => false,
          DATA_WIDTH_G => ADDR_WIDTH_G+DATA_WIDTH_G+ADDR_AXI_BYTES_C)
       port map (
          rst    => rst,                 -- [in]
@@ -410,11 +332,7 @@
             -- Check for write transaction
             if (axiStatus.writeEnable = '1') then
                if (AXI_WR_EN_G) then
-<<<<<<< HEAD
-                  v.axiAddr  := axiWriteMaster.awaddr(AXI_RAM_ADDR_HIGH_C downto AXI_RAM_ADDR_LOW_C);
-=======
                   v.axiAddr        := axiWriteMaster.awaddr(AXI_RAM_ADDR_HIGH_C downto AXI_RAM_ADDR_LOW_C);
->>>>>>> ac12716b
                   if (DATA_WIDTH_G <= 32) then
                      decAddrInt := conv_integer(axiWriteMaster.awaddr(AXI_RAM_ADDR_LOW_C-1 downto 0));
                   else
@@ -427,13 +345,8 @@
             elsif (axiStatus.readEnable = '1') then
                -- Set the address bus
                v.axiAddr := axiReadMaster.araddr(AXI_RAM_ADDR_HIGH_C downto AXI_RAM_ADDR_LOW_C);
-<<<<<<< HEAD
-               -- Read in 3 cycles (worst case)
-               v.rdLatecy := 3;
-=======
                -- Arm the wait
                v.rdLatecy := READ_LATENCY_G+1;
->>>>>>> ac12716b
                -- Next state
                v.state := RD_S;
             end if;
