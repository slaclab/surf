-------------------------------------------------------------------------------
-- File       : RoguePgp2bSim.vhd
-- Company    : SLAC National Accelerator Laboratory
<<<<<<< HEAD
-- Created    : 2016-12-05
-- Last update: 2018-09-12
=======
>>>>>>> 2e7e9326
-------------------------------------------------------------------------------
-- Description: Wrapper on RogueStreamSim to simulate a PGP lane with 4
-- virtual channels
-------------------------------------------------------------------------------
-- This file is part of 'SLAC Firmware Standard Library'.
-- It is subject to the license terms in the LICENSE.txt file found in the 
-- top-level directory of this distribution and at: 
--    https://confluence.slac.stanford.edu/display/ppareg/LICENSE.html. 
-- No part of 'SLAC Firmware Standard Library', including this file, 
-- may be copied, modified, propagated, or distributed except according to 
-- the terms contained in the LICENSE.txt file.
-------------------------------------------------------------------------------

library ieee;
use ieee.std_logic_1164.all;
use ieee.std_logic_arith.all;
use ieee.std_logic_unsigned.all;

library unisim;
use unisim.vcomponents.all;

use work.StdRtlPkg.all;
use work.AxiStreamPkg.all;
use work.Pgp2bPkg.all;


entity RoguePgp2bSim is

   generic (
      TPD_G           : time                   := 1 ns;
      FIXED_LAT_G     : boolean                := false;
      DIFF_CLK_G      : boolean                := true;
      RX_CLK_PERIOD_G : real                   := 8.0e-9;
      USER_ID_G       : integer range 0 to 100 := 1;
      NUM_VC_EN_G     : integer range 1 to 4   := 4);

   port (
      refClkP : in sl := '0';
      refClkM : in sl := '0';
      refClk  : in sl := '0';

      pgpTxClk     : out sl;
      pgpTxRst     : out sl;
      pgpTxIn      : in  Pgp2bTxInType := PGP2B_TX_IN_INIT_C;
      pgpTxOut     : out Pgp2bTxOutType;
      pgpTxMasters : in  AxiStreamMasterArray(NUM_VC_EN_G-1 downto 0);
      pgpTxSlaves  : out AxiStreamSlaveArray(NUM_VC_EN_G-1 downto 0);

      pgpRxClk     : out sl            := '0';  -- Used in FIXED_LAT mode
      pgpRxRst     : out sl            := '0';
      pgpRxIn      : in  Pgp2bRxInType := PGP2B_RX_IN_INIT_C;
      pgpRxOut     : out Pgp2bRxOutType;
      pgpRxMasters : out AxiStreamMasterArray(NUM_VC_EN_G-1 downto 0);
      pgpRxSlaves  : in  AxiStreamSlaveArray(NUM_VC_EN_G-1 downto 0));

end entity RoguePgp2bSim;

architecture sim of RoguePgp2bSim is

   constant RX_CLK_PERIOD_C : time := RX_CLK_PERIOD_G * (1000 ms);

   signal pgpClk : sl := '0';
   signal pgpRst : sl := '0';

   signal rxClk : sl := '0';
   signal rxRst : sl := '0';

begin

   DIF_CLK_GEN : if (DIFF_CLK_G) generate
      IBUFDS_GTE2_Inst : IBUFGDS
         port map (
            I  => refClkP,
            IB => refClkM,
            O  => pgpClk);
   end generate DIF_CLK_GEN;

   SE_CLK_GEN : if (not DIFF_CLK_G) generate
      pgpClk <= refClk;
   end generate SE_CLK_GEN;

   PwrUpRst_Inst : entity work.PwrUpRst
      generic map (
         TPD_G          => TPD_G,
         IN_POLARITY_G  => '1',
         OUT_POLARITY_G => '1',
         DURATION_G     => 50)
      port map (
         clk    => pgpClk,
         rstOut => pgpRst);

   pgpTxClk <= pgpClk;
   pgpTxRst <= pgpRst;


   -- pgpRxClk is same as pgpTxClk if not in fixed lat mode
   NORMAL : if (not FIXED_LAT_G) generate
      pgpRxClk <= pgpClk;
      pgpRxRst <= pgpRst;
      rxClk    <= pgpClk;
   end generate NORMAL;

   -- If fixed late, create an internal clock to emulate recovered clock
   FIXED_LAT : if (FIXED_LAT_G) generate
      U_ClkRst_1 : entity work.ClkRst
         generic map (
            CLK_PERIOD_G    => RX_CLK_PERIOD_C,
            CLK_DELAY_G     => 0.14159 ns,
            RST_HOLD_TIME_G => 30 ns,
            SYNC_RESET_G    => true)
         port map (
            clkP => rxClk,              -- [out]
            rst  => rxRst);             -- [out]

      pgpRxClk <= rxClk;
      pgpRxRst <= rxRst;
   end generate FIXED_LAT;

   GEN_AXIS_LANE : for i in NUM_VC_EN_G-1 downto 0 generate
      U_RogueStreamSimWrap_PGP_VC : entity work.RogueStreamSimWrap
         generic map (
            TPD_G         => TPD_G,
            DEST_ID_G     => i,
            USER_ID_G     => USER_ID_G,
            AXIS_CONFIG_G => SSI_PGP2B_CONFIG_C)
         port map (
            clk         => pgpClk,           -- [in]
            rst         => pgpRst,           -- [in]
            sAxisClk    => pgpClk,           -- [in]
            sAxisRst    => pgpRst,           -- [in]
            sAxisMaster => pgpTxMasters(i),  -- [in]
            sAxisSlave  => pgpTxSlaves(i),   -- [out]
            mAxisClk    => rxClk,            -- [in]
            mAxisRst    => rxRst,            -- [in]
            mAxisMaster => pgpRxMasters(i),  -- [out]
            mAxisSlave  => pgpRxSlaves(i));  -- [in]
   end generate GEN_AXIS_LANE;

   U_RogueStreamSimWrap_OPCODE : entity work.RogueStreamSimWrap
      generic map (
         TPD_G         => TPD_G,
         DEST_ID_G     => 4,
         AXIS_CONFIG_G => SSI_PGP2B_CONFIG_C)
      port map (
         clk         => pgpClk,                    -- [in]
         rst         => pgpRst,                    -- [in]
         sAxisClk    => pgpClk,                    -- [in]
         sAxisRst    => pgpRst,                    -- [in]
         sAxisMaster => AXI_STREAM_MASTER_INIT_C,  -- [in]
         sAxisSlave  => open,                      -- [out]
         mAxisClk    => rxClk,                     -- [in]
         mAxisRst    => rxRst,                     -- [in]
         mAxisMaster => open,                      -- [out]
         mAxisSlave  => AXI_STREAM_SLAVE_FORCE_C,  -- [in]
         opCode      => pgpRxOut.opCode,           -- [out]
         opCodeEn    => pgpRxOut.opCodeEn,         -- [out]
         remData     => pgpRxOut.remLinkData);     -- [out]

   pgpRxOut.phyRxReady   <= '1';
   pgpRxOut.linkReady    <= '1';
   pgpRxOut.linkPolarity <= (others => '0');
   pgpRxOut.frameRx      <= '0';
   pgpRxOut.frameRxErr   <= '0';
   pgpRxOut.linkDown     <= '0';
   pgpRxOut.linkError    <= '0';
   pgpRxOut.remLinkReady <= '1';
   pgpRxOut.remOverflow  <= (others => '0');
   pgpRxOut.remPause     <= (others => '0');

   pgpTxOut.locOverflow <= (others => '0');
   pgpTxOut.locPause    <= (others => '0');
   pgpTxOut.phyTxReady  <= '1';
   pgpTxOut.linkReady   <= '1';
   pgpTxOut.frameTx     <= '0';
   pgpTxOut.frameTxErr  <= '0';
end architecture sim;<|MERGE_RESOLUTION|>--- conflicted
+++ resolved
@@ -1,11 +1,6 @@
 -------------------------------------------------------------------------------
 -- File       : RoguePgp2bSim.vhd
 -- Company    : SLAC National Accelerator Laboratory
-<<<<<<< HEAD
--- Created    : 2016-12-05
--- Last update: 2018-09-12
-=======
->>>>>>> 2e7e9326
 -------------------------------------------------------------------------------
 -- Description: Wrapper on RogueStreamSim to simulate a PGP lane with 4
 -- virtual channels
