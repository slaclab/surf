-------------------------------------------------------------------------------
-- File       : UdpEngineTb.vhd
-- Company    : SLAC National Accelerator Laboratory
-------------------------------------------------------------------------------
-- Description: Simulation Testbed for testing the EthMac module
-------------------------------------------------------------------------------
-- This file is part of 'SLAC Firmware Standard Library'.
-- It is subject to the license terms in the LICENSE.txt file found in the 
-- top-level directory of this distribution and at: 
--    https://confluence.slac.stanford.edu/display/ppareg/LICENSE.html. 
-- No part of 'SLAC Firmware Standard Library', including this file, 
-- may be copied, modified, propagated, or distributed except according to 
-- the terms contained in the LICENSE.txt file.
------------------------------------------------------------------------------

library ieee;
use ieee.std_logic_1164.all;
use ieee.std_logic_arith.all;
use ieee.std_logic_unsigned.all;

library unisim;
use unisim.vcomponents.all;

use work.StdRtlPkg.all;
use work.AxiStreamPkg.all;
use work.SsiPkg.all;
use work.EthMacPkg.all;

entity UdpEngineTb is
end UdpEngineTb;

architecture testbed of UdpEngineTb is

   constant CLK_PERIOD_C : time := 6.4 ns;
   constant TPD_G        : time := (CLK_PERIOD_C/4);

   constant MAC_ADDR_C : Slv48Array(1 downto 0) := (
      0 => x"010300564400",             --00:44:56:00:03:01
      1 => x"020300564400");            --00:44:56:00:03:02

   constant IP_ADDR_C : Slv32Array(1 downto 0) := (
      0 => x"0A02A8C0",                 -- 192.168.2.10
      1 => x"0B02A8C0");                -- 192.168.2.11

   type RegType is record
      packetLength : slv(31 downto 0);
      trig         : sl;
      txBusy       : sl;
      errorDet     : sl;
   end record RegType;

   constant REG_INIT_C : RegType := (
      packetLength => toSlv(0, 32),
      trig         => '0',
      txBusy       => '0',
      errorDet     => '0');

   signal r   : RegType := REG_INIT_C;
   signal rin : RegType;

   signal clk : sl := '0';
   signal rst : sl := '0';

   signal txMaster : AxiStreamMasterType := AXI_STREAM_MASTER_INIT_C;
   signal txSlave  : AxiStreamSlaveType  := AXI_STREAM_SLAVE_INIT_C;

   signal obMacMasters : AxiStreamMasterArray(1 downto 0) := (others => AXI_STREAM_MASTER_INIT_C);
   signal obMacSlaves  : AxiStreamSlaveArray(1 downto 0)  := (others => AXI_STREAM_SLAVE_INIT_C);

   signal ibMacMasters : AxiStreamMasterArray(1 downto 0) := (others => AXI_STREAM_MASTER_INIT_C);
   signal ibMacSlaves  : AxiStreamSlaveArray(1 downto 0)  := (others => AXI_STREAM_SLAVE_INIT_C);

   signal ethConfig : EthMacConfigArray(1 downto 0) := (others => ETH_MAC_CONFIG_INIT_C);
   signal phyD      : Slv64Array(1 downto 0)        := (others => (others => '0'));
   signal phyC      : Slv8Array(1 downto 0)         := (others => (others => '0'));

   signal rxMaster : AxiStreamMasterType := AXI_STREAM_MASTER_INIT_C;
   signal rxSlave  : AxiStreamSlaveType  := AXI_STREAM_SLAVE_INIT_C;

   signal phyReady       : sl;
   signal updatedResults : sl;
   signal errorDet       : sl;
   signal rxBusy         : sl;
   signal txBusy         : sl;

begin

   ClkRst_Inst : entity work.ClkRst
      generic map (
         CLK_PERIOD_G      => CLK_PERIOD_C,
         RST_START_DELAY_G => 0 ns,
         RST_HOLD_TIME_G   => 1000 ns)
      port map (
         clkP => clk,
         clkN => open,
         rst  => rst,
         rstL => phyReady);

   ----------
   -- PRBS TX
   ----------
   U_TX : entity work.SsiPrbsTx
      generic map (
         TPD_G                      => TPD_G,
         AXI_EN_G                   => '0',
         MASTER_AXI_STREAM_CONFIG_G => EMAC_AXIS_CONFIG_C)
      port map (
         -- Master Port (mAxisClk)
         mAxisClk     => clk,
         mAxisRst     => rst,
         mAxisMaster  => txMaster,
         mAxisSlave   => txSlave,
         -- Trigger Signal (locClk domain)
         locClk       => clk,
         locRst       => rst,
         packetLength => r.packetLength,
         trig         => r.trig,
         busy         => txBusy);

   ----------------------
   -- IPv4/ARP/UDP Engine
   ----------------------
   U_UDP_Client : entity work.UdpEngineWrapper
      generic map (
         -- Simulation Generics
         TPD_G               => TPD_G,
         -- UDP Server Generics
         SERVER_EN_G         => false,
         -- UDP Client Generics
         CLIENT_EN_G         => true,
         CLIENT_SIZE_G       => 1,
         CLIENT_PORTS_G      => (0 => 8193),
         CLIENT_EXT_CONFIG_G => true)
      port map (
         -- Local Configurations
         localMac            => MAC_ADDR_C(0),
         localIp             => IP_ADDR_C(0),
         -- Remote Configurations
         clientRemotePort(0) => x"0020",  -- PORT = 8192 = 0x2000 (0x0020 in big endianness)
         clientRemoteIp(0)   => IP_ADDR_C(1),
         -- Interface to Ethernet Media Access Controller (MAC)
         obMacMaster         => obMacMasters(0),
         obMacSlave          => obMacSlaves(0),
         ibMacMaster         => ibMacMasters(0),
         ibMacSlave          => ibMacSlaves(0),
         -- Interface to UDP Server engine(s)
         obClientMasters     => open,
         obClientSlaves(0)   => AXI_STREAM_SLAVE_FORCE_C,
         ibClientMasters(0)  => txMaster,
         ibClientSlaves(0)   => txSlave,
         -- Clock and Reset
         clk                 => clk,
         rst                 => rst);

   --------------------
   -- Ethernet MAC core
   --------------------
   U_MAC0 : entity work.EthMacTop
      generic map (
         TPD_G         => TPD_G,
         PHY_TYPE_G    => "XGMII",
         PRIM_CONFIG_G => EMAC_AXIS_CONFIG_C)
      port map (
         -- DMA Interface 
         primClk         => clk,
         primRst         => rst,
         ibMacPrimMaster => ibMacMasters(0),
         ibMacPrimSlave  => ibMacSlaves(0),
         obMacPrimMaster => obMacMasters(0),
         obMacPrimSlave  => obMacSlaves(0),
         -- Ethernet Interface
         ethClk          => clk,
         ethRst          => rst,
         ethConfig       => ethConfig(0),
         phyReady        => phyReady,
         -- XGMII PHY Interface
         xgmiiRxd        => phyD(0),
         xgmiiRxc        => phyC(0),
         xgmiiTxd        => phyD(1),
         xgmiiTxc        => phyC(1));
   ethConfig(0).macAddress <= MAC_ADDR_C(0);

<<<<<<< HEAD
   MAC_FIFO_0 : entity work.AxiStreamFifoV2
      generic map (
         -- General Configurations
         TPD_G               => TPD_C,
         PIPE_STAGES_G       => 0,
         SLAVE_READY_EN_G    => true,
         VALID_THOLD_G       => 1,
         -- FIFO configurations
         GEN_SYNC_FIFO_G     => true,
         CASCADE_SIZE_G      => 1,
         FIFO_ADDR_WIDTH_G   => 4,
         -- AXI Stream Port Configurations
         SLAVE_AXI_CONFIG_G  => EMAC_AXIS_CONFIG_C,
         MASTER_AXI_CONFIG_G => EMAC_AXIS_CONFIG_C)            
      port map (
         -- Slave Port
         sAxisClk    => clk,
         sAxisRst    => rst,
         sAxisMaster => ibMacMasters(0),
         sAxisSlave  => ibMacSlaves(0),
         -- Master Port
         mAxisClk    => clk,
         mAxisRst    => rst,
         mAxisMaster => obMacMasters(1),
         mAxisSlave  => obMacSlaves(1));    

   MAC_FIFO_1 : entity work.AxiStreamFifoV2
      generic map (
         -- General Configurations
         TPD_G               => TPD_C,
         PIPE_STAGES_G       => 0,
         SLAVE_READY_EN_G    => true,
         VALID_THOLD_G       => 1,
         -- FIFO configurations
         GEN_SYNC_FIFO_G     => true,
         CASCADE_SIZE_G      => 1,
         FIFO_ADDR_WIDTH_G   => 4,
         -- AXI Stream Port Configurations
         SLAVE_AXI_CONFIG_G  => EMAC_AXIS_CONFIG_C,
         MASTER_AXI_CONFIG_G => EMAC_AXIS_CONFIG_C)            
      port map (
         -- Slave Port
         sAxisClk    => clk,
         sAxisRst    => rst,
         sAxisMaster => ibMacMasters(1),
         sAxisSlave  => ibMacSlaves(1),
         -- Master Port
         mAxisClk    => clk,
         mAxisRst    => rst,
         mAxisMaster => obMacMasters(0),
         mAxisSlave  => obMacSlaves(0));   

   IpV4Engine_Local : entity work.IpV4Engine
=======
   U_MAC1 : entity work.EthMacTop
>>>>>>> ac12716b
      generic map (
         TPD_G         => TPD_G,
         PHY_TYPE_G    => "XGMII",
         PRIM_CONFIG_G => EMAC_AXIS_CONFIG_C)
      port map (
         -- DMA Interface 
         primClk         => clk,
         primRst         => rst,
         ibMacPrimMaster => ibMacMasters(1),
         ibMacPrimSlave  => ibMacSlaves(1),
         obMacPrimMaster => obMacMasters(1),
         obMacPrimSlave  => obMacSlaves(1),
         -- Ethernet Interface
         ethClk          => clk,
         ethRst          => rst,
         ethConfig       => ethConfig(1),
         phyReady        => phyReady,
         -- XGMII PHY Interface
         xgmiiRxd        => phyD(1),
         xgmiiRxc        => phyC(1),
         xgmiiTxd        => phyD(0),
         xgmiiTxc        => phyC(0));
   ethConfig(1).macAddress <= MAC_ADDR_C(1);

   ----------------------
   -- IPv4/ARP/UDP Engine
   ----------------------
   U_UDP_Server : entity work.UdpEngineWrapper
      generic map (
         -- Simulation Generics
         TPD_G          => TPD_G,
         -- UDP Server Generics
         SERVER_EN_G    => true,
         SERVER_SIZE_G  => 1,
         SERVER_PORTS_G => (0 => 8192),
         -- UDP Client Generics
         CLIENT_EN_G    => false)
      port map (
         -- Local Configurations
         localMac           => MAC_ADDR_C(1),
         localIp            => IP_ADDR_C(1),
         -- Interface to Ethernet Media Access Controller (MAC)
         obMacMaster        => obMacMasters(1),
         obMacSlave         => obMacSlaves(1),
         ibMacMaster        => ibMacMasters(1),
         ibMacSlave         => ibMacSlaves(1),
         -- Interface to UDP Server engine(s)
         obServerMasters(0) => rxMaster,
         obServerSlaves(0)  => rxSlave,
         ibServerMasters(0) => AXI_STREAM_MASTER_INIT_C,
         ibServerSlaves     => open,
         -- Clock and Reset
         clk                => clk,
         rst                => rst);

   ----------
   -- PRBS RX
   ----------
   U_RX : entity work.SsiPrbsRx
      generic map (
         TPD_G                     => TPD_G,
         SLAVE_AXI_STREAM_CONFIG_G => EMAC_AXIS_CONFIG_C)
      port map (
         -- Slave Port (sAxisClk)
         sAxisClk       => clk,
         sAxisRst       => rst,
         sAxisMaster    => rxMaster,
         sAxisSlave     => rxSlave,
         -- Error Detection Signals (sAxisClk domain)
         updatedResults => updatedResults,
         errorDet       => errorDet,
         busy           => rxBusy);

   comb : process (errorDet, r, rst, txBusy) is
      variable v : RegType;
   begin
      -- Latch the current value   
      v := r;

      -- Keep delay copies
      v.errorDet := errorDet;
      v.txBusy   := txBusy;
      v.trig     := not(r.txBusy);

      -- Check for the packet completion 
      if (txBusy = '1') and (r.txBusy = '0') then
         -- Sweeping the packet size size
         v.packetLength := r.packetLength + 1;
         -- Check for Jumbo frame roll over
         if (r.packetLength = (8192/4)-1) then
            -- Reset the counter
            v.packetLength := (others => '0');
         end if;
      end if;

      -- Reset      
      if (rst = '1') then
         v := REG_INIT_C;
      end if;

      ---------------------------------
      -- Simulation Error Self-checking
      ---------------------------------
      if r.errorDet = '1' then
         assert false
            report "Simulation Failed!" severity failure;
      end if;

      -- Register the variable for next clock cycle      
      rin <= v;

   end process comb;

   seq : process (clk) is
   begin
      if (rising_edge(clk)) then
         r <= rin after TPD_G;
      end if;
   end process seq;

end testbed;<|MERGE_RESOLUTION|>--- conflicted
+++ resolved
@@ -180,63 +180,7 @@
          xgmiiTxc        => phyC(1));
    ethConfig(0).macAddress <= MAC_ADDR_C(0);
 
-<<<<<<< HEAD
-   MAC_FIFO_0 : entity work.AxiStreamFifoV2
-      generic map (
-         -- General Configurations
-         TPD_G               => TPD_C,
-         PIPE_STAGES_G       => 0,
-         SLAVE_READY_EN_G    => true,
-         VALID_THOLD_G       => 1,
-         -- FIFO configurations
-         GEN_SYNC_FIFO_G     => true,
-         CASCADE_SIZE_G      => 1,
-         FIFO_ADDR_WIDTH_G   => 4,
-         -- AXI Stream Port Configurations
-         SLAVE_AXI_CONFIG_G  => EMAC_AXIS_CONFIG_C,
-         MASTER_AXI_CONFIG_G => EMAC_AXIS_CONFIG_C)            
-      port map (
-         -- Slave Port
-         sAxisClk    => clk,
-         sAxisRst    => rst,
-         sAxisMaster => ibMacMasters(0),
-         sAxisSlave  => ibMacSlaves(0),
-         -- Master Port
-         mAxisClk    => clk,
-         mAxisRst    => rst,
-         mAxisMaster => obMacMasters(1),
-         mAxisSlave  => obMacSlaves(1));    
-
-   MAC_FIFO_1 : entity work.AxiStreamFifoV2
-      generic map (
-         -- General Configurations
-         TPD_G               => TPD_C,
-         PIPE_STAGES_G       => 0,
-         SLAVE_READY_EN_G    => true,
-         VALID_THOLD_G       => 1,
-         -- FIFO configurations
-         GEN_SYNC_FIFO_G     => true,
-         CASCADE_SIZE_G      => 1,
-         FIFO_ADDR_WIDTH_G   => 4,
-         -- AXI Stream Port Configurations
-         SLAVE_AXI_CONFIG_G  => EMAC_AXIS_CONFIG_C,
-         MASTER_AXI_CONFIG_G => EMAC_AXIS_CONFIG_C)            
-      port map (
-         -- Slave Port
-         sAxisClk    => clk,
-         sAxisRst    => rst,
-         sAxisMaster => ibMacMasters(1),
-         sAxisSlave  => ibMacSlaves(1),
-         -- Master Port
-         mAxisClk    => clk,
-         mAxisRst    => rst,
-         mAxisMaster => obMacMasters(0),
-         mAxisSlave  => obMacSlaves(0));   
-
-   IpV4Engine_Local : entity work.IpV4Engine
-=======
    U_MAC1 : entity work.EthMacTop
->>>>>>> ac12716b
       generic map (
          TPD_G         => TPD_G,
          PHY_TYPE_G    => "XGMII",
