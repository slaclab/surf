--- conflicted
+++ resolved
@@ -96,8 +96,7 @@
 
       -- Debug signals
       pulse_o : out slv(L_G-1 downto 0);
-      leds_o  : out slv(1 downto 0);
-      debug_o : out Slv11Array(L_G-1 downto 0)
+      leds_o  : out slv(1 downto 0)
       );
 end Jesd204bRx;
 
@@ -170,7 +169,7 @@
 
    -- Check JESD generics
    assert (((K_G * F_G) mod GT_WORD_SIZE_C) = 0) report "K_G setting is incorrect" severity failure;
---   assert (F_G = 1 or F_G = 2 or (F_G = 4 and GT_WORD_SIZE_C = 4)) report "F_G setting must be 1,2,or 4*" severity failure;
+   assert (F_G = 1 or F_G = 2 or (F_G = 4 and GT_WORD_SIZE_C = 4)) report "F_G setting must be 1,2,or 4*" severity failure;
 
    -----------------------------------------------------------
    -- AXI Lite AXI clock domain crossed
@@ -340,28 +339,11 @@
             nSync_o       => s_nSyncVec(i),
             dataValid_o   => s_dataValidVec(i),
             sampleData_o  => s_sampleDataArr(i),
-            subClass_i    => s_subClass,
-            debug_o       => debug_o(i)
+            subClass_i    => s_subClass
             );
    end generate;
 
    -- Test signal generator
-<<<<<<< HEAD
-   --generatePulserLanes : for i in L_G-1 downto 0 generate
-   --   Pulser_INST : entity work.JesdTestSigGen
-   --      generic map (
-   --         TPD_G => TPD_G,
-   --         F_G   => F_G)
-   --      port map (
-   --         clk            => devClk_i,
-   --         rst            => devRst_i,
-   --         enable_i       => s_dataValidVec(i),
-   --         thresoldLow_i  => s_thresoldLowArr(i),
-   --         thresoldHigh_i => s_thresoldHighArr(i),
-   --         sampleData_i   => s_sampleDataArr(i),
-   --         testSig_o      => pulse_o(i));
-   --end generate;
-=======
    generatePulserLanes : for i in L_G-1 downto 0 generate
       Pulser_INST : entity surf.JesdTestSigGen
          generic map (
@@ -376,7 +358,6 @@
             sampleData_i   => s_sampleDataArr(i),
             testSig_o      => pulse_o(i));
    end generate;
->>>>>>> 5db11002
 
    -- Put sync output in 'z' if not enabled
    syncVectEn : for i in L_G-1 downto 0 generate
