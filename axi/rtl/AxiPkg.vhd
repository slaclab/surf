--- conflicted
+++ resolved
@@ -348,40 +348,6 @@
       totalBytes : slv;
       address    : slv)
       return slv is
-<<<<<<< HEAD
-      variable max  : natural;
-      variable req  : natural;
-      variable min  : natural;
-      variable maxLen : slv(7 downto 0);
-   begin
-
-      -- Check for 4kB boundary
-      max := 4096 - conv_integer(address(11 downto 0));
-      
-      -- Check the SLV range to prevent negative integer during typecasting 
-      if (totalBytes'HIGH >= 31) then
-         -- Check if the upper bits are non-zero
-         if (totalBytes(totalBytes'HIGH downto 31) /= 0) then
-            req := burstBytes;      
-         else
-            req := minimum(conv_integer(totalBytes(30 downto 0)),burstBytes);      
-         end if;
-      else
-         req := minimum(conv_integer(totalBytes),burstBytes);      
-      end if;
-      
-      -- Find the minimum value between the request and max size
-      min  := minimum(req,max);
-      
-      -- -- Debug prints for simulation
-      -- assert false report "burstBytes = " & integer'image(burstBytes) severity note;
-      -- assert false report "max = " & integer'image(max) severity note;
-      -- assert false report "req = " & integer'image(req) severity note;
-      -- assert false report "min = " & integer'image(min) severity note;
-
-      -- Return the AXI Length value
-      return getAxiLen(axiConfig,min);
-=======
       variable max : natural;
       variable req : natural;
       variable min : natural;
@@ -401,7 +367,6 @@
 
       -- Return the AXI Length value
       return getAxiLen(axiConfig, min);
->>>>>>> a5f2f2ea
 
    end function getAxiLen;
 
