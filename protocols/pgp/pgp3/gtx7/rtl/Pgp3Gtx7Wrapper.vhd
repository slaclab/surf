-------------------------------------------------------------------------------
-- File       : Pgp3Gtx7Wrapper.vhd
-- Company    : SLAC National Accelerator Laboratory
-------------------------------------------------------------------------------
-- Description: 
-------------------------------------------------------------------------------
-- This file is part of 'SLAC Firmware Standard Library'.
-- It is subject to the license terms in the LICENSE.txt file found in the 
-- top-level directory of this distribution and at: 
--    https://confluence.slac.stanford.edu/display/ppareg/LICENSE.html. 
-- No part of 'SLAC Firmware Standard Library', including this file, 
-- may be copied, modified, propagated, or distributed except according to 
-- the terms contained in the LICENSE.txt file.
-------------------------------------------------------------------------------

library ieee;
use ieee.std_logic_1164.all;
use ieee.std_logic_arith.all;
use ieee.std_logic_unsigned.all;

use work.StdRtlPkg.all;
use work.AxiStreamPkg.all;
use work.AxiLitePkg.all;
use work.Pgp3Pkg.all;

library unisim;
use unisim.vcomponents.all;

entity Pgp3Gtx7Wrapper is
   generic (
<<<<<<< HEAD
      TPD_G                       : time                     := 1 ns;
      ROGUE_SIM_EN_G              : boolean                  := false;
      ROGUE_SIM_PORT_NUM_G        : natural range 0 to 65535 := 1;
      SYNTH_MODE_G                : string                 := "inferred";
      MEMORY_TYPE_G               : string                 := "block";
      NUM_LANES_G                 : positive range 1 to 4    := 1;
      NUM_VC_G                    : positive range 1 to 16   := 4;
      RATE_G                      : string                   := "10.3125Gbps";  -- or "6.25Gbps" or "3.125Gbps"
      REFCLK_TYPE_G               : Pgp3RefClkType           := PGP3_REFCLK_312_C;
      REFCLK_G                    : boolean                  := false;  --  FALSE: use pgpRefClkP/N,  TRUE: use pgpRefClkIn
=======
      TPD_G                       : time                        := 1 ns;
      ROGUE_SIM_EN_G              : boolean                     := false;
      ROGUE_SIM_PORT_NUM_G        : natural range 1024 to 49151 := 9000;
      NUM_LANES_G                 : positive range 1 to 4       := 1;
      NUM_VC_G                    : positive range 1 to 16      := 4;
      RATE_G                      : string                      := "10.3125Gbps";  -- or "6.25Gbps" or "3.125Gbps"
      REFCLK_TYPE_G               : Pgp3RefClkType              := PGP3_REFCLK_312_C;
      REFCLK_G                    : boolean                     := false;  --  FALSE: use pgpRefClkP/N,  TRUE: use pgpRefClkIn
>>>>>>> cd203d89
      ----------------------------------------------------------------------------------------------
      -- PGP Settings
      ----------------------------------------------------------------------------------------------
      PGP_RX_ENABLE_G             : boolean                     := true;
      RX_ALIGN_SLIP_WAIT_G        : integer                     := 32;
      PGP_TX_ENABLE_G             : boolean                     := true;
      TX_CELL_WORDS_MAX_G         : integer                     := PGP3_DEFAULT_TX_CELL_WORDS_MAX_C;  -- Number of 64-bit words per cell
      TX_MUX_MODE_G               : string                      := "INDEXED";      -- Or "ROUTED"
      TX_MUX_TDEST_ROUTES_G       : Slv8Array                   := (0      => "--------");  -- Only used in ROUTED mode
      TX_MUX_TDEST_LOW_G          : integer range 0 to 7        := 0;
      TX_MUX_ILEAVE_EN_G          : boolean                     := true;
      TX_MUX_ILEAVE_ON_NOTVALID_G : boolean                     := true;
      EN_PGP_MON_G                : boolean                     := false;
      EN_GTH_DRP_G                : boolean                     := false;
      EN_QPLL_DRP_G               : boolean                     := false;
      TX_POLARITY_G               : slv(3 downto 0)             := x"0";
      RX_POLARITY_G               : slv(3 downto 0)             := x"0";
      AXIL_BASE_ADDR_G            : slv(31 downto 0)            := (others => '0');
      AXIL_CLK_FREQ_G             : real                        := 156.25E+6);
   port (
      -- Stable Clock and Reset
      stableClk         : in  sl;       -- GT needs a stable clock to "boot up"
      stableRst         : in  sl;
      -- Gt Serial IO
      pgpGtTxP          : out slv(NUM_LANES_G-1 downto 0);
      pgpGtTxN          : out slv(NUM_LANES_G-1 downto 0);
      pgpGtRxP          : in  slv(NUM_LANES_G-1 downto 0);
      pgpGtRxN          : in  slv(NUM_LANES_G-1 downto 0);
      -- GT Clocking
      pgpRefClkP        : in  sl                                                     := '0';
      pgpRefClkN        : in  sl                                                     := '1';
      pgpRefClkIn       : in  sl                                                     := '0';
      pgpRefClkOut      : out sl;
      pgpRefClkDiv2Bufg : out sl;
      -- Clocking
      pgpClk            : out slv(NUM_LANES_G-1 downto 0);
      pgpClkRst         : out slv(NUM_LANES_G-1 downto 0);
      -- Non VC Rx Signals
      pgpRxIn           : in  Pgp3RxInArray(NUM_LANES_G-1 downto 0);
      pgpRxOut          : out Pgp3RxOutArray(NUM_LANES_G-1 downto 0);
      -- Non VC Tx Signals
      pgpTxIn           : in  Pgp3TxInArray(NUM_LANES_G-1 downto 0);
      pgpTxOut          : out Pgp3TxOutArray(NUM_LANES_G-1 downto 0);
      -- Frame Transmit Interface
      pgpTxMasters      : in  AxiStreamMasterArray((NUM_LANES_G*NUM_VC_G)-1 downto 0);
      pgpTxSlaves       : out AxiStreamSlaveArray((NUM_LANES_G*NUM_VC_G)-1 downto 0);
      -- Frame Receive Interface
      pgpRxMasters      : out AxiStreamMasterArray((NUM_LANES_G*NUM_VC_G)-1 downto 0);
      pgpRxCtrl         : in  AxiStreamCtrlArray((NUM_LANES_G*NUM_VC_G)-1 downto 0);  -- Used in implementation only
      pgpRxSlaves       : in  AxiStreamSlaveArray((NUM_LANES_G*NUM_VC_G)-1 downto 0) := (others => AXI_STREAM_SLAVE_FORCE_C);  -- Used in simulation only
      -- Debug Interface 
      txPreCursor       : in  Slv5Array(NUM_LANES_G-1 downto 0)                      := (others => "00111");
      txPostCursor      : in  Slv5Array(NUM_LANES_G-1 downto 0)                      := (others => "00111");
      txDiffCtrl        : in  Slv4Array(NUM_LANES_G-1 downto 0)                      := (others => "1111");
      -- AXI-Lite Register Interface (axilClk domain)
      axilClk           : in  sl                                                     := '0';  -- Stable Clock
      axilRst           : in  sl                                                     := '0';
      axilReadMaster    : in  AxiLiteReadMasterType                                  := AXI_LITE_READ_MASTER_INIT_C;
      axilReadSlave     : out AxiLiteReadSlaveType                                   := AXI_LITE_READ_SLAVE_EMPTY_DECERR_C;
      axilWriteMaster   : in  AxiLiteWriteMasterType                                 := AXI_LITE_WRITE_MASTER_INIT_C;
      axilWriteSlave    : out AxiLiteWriteSlaveType                                  := AXI_LITE_WRITE_SLAVE_EMPTY_DECERR_C);
end Pgp3Gtx7Wrapper;

architecture rtl of Pgp3Gtx7Wrapper is

   signal qpllLock       : slv(3 downto 0) := (others => '0');
   signal qpllClk        : slv(3 downto 0) := (others => '0');
   signal qpllRefclk     : slv(3 downto 0) := (others => '0');
   signal qpllRefClkLost : slv(3 downto 0) := (others => '0');
   signal qpllRst        : slv(3 downto 0) := (others => '0');

   signal gtTxOutClk   : slv(3 downto 0) := (others => '0');
   signal gtTxPllRst   : slv(3 downto 0) := (others => '0');
   signal gtTxPllLock  : slv(3 downto 0) := (others => '0');
   signal txPllClk     : slv(1 downto 0) := (others => '0');
   signal txPllRst     : slv(1 downto 0) := (others => '0');
   signal lockedStrobe : slv(3 downto 0) := (others => '0');
   signal pllLock      : sl;

   signal pgpRefClkDiv2 : sl;
   signal pgpRefClk     : sl;

   constant NUM_AXIL_MASTERS_C : integer := NUM_LANES_G+1;
   constant QPLL_AXIL_INDEX_C  : integer := NUM_AXIL_MASTERS_C-1;

   constant XBAR_CONFIG_C : AxiLiteCrossbarMasterConfigArray(NUM_AXIL_MASTERS_C-1 downto 0) :=
      genAxiLiteConfig(NUM_AXIL_MASTERS_C, AXIL_BASE_ADDR_G, 16, 13);

   signal axilReadMasters  : AxiLiteReadMasterArray(NUM_AXIL_MASTERS_C-1 downto 0)  := (others => AXI_LITE_READ_MASTER_INIT_C);
   signal axilReadSlaves   : AxiLiteReadSlaveArray(NUM_AXIL_MASTERS_C-1 downto 0)   := (others => AXI_LITE_READ_SLAVE_EMPTY_DECERR_C);
   signal axilWriteMasters : AxiLiteWriteMasterArray(NUM_AXIL_MASTERS_C-1 downto 0) := (others => AXI_LITE_WRITE_MASTER_INIT_C);
   signal axilWriteSlaves  : AxiLiteWriteSlaveArray(NUM_AXIL_MASTERS_C-1 downto 0)  := (others => AXI_LITE_WRITE_SLAVE_EMPTY_DECERR_C);

begin

   pgpRefClkOut <= pgpRefClk;

   INT_REFCLK : if (REFCLK_G = false) generate

      U_BUFG : BUFG
         port map (
            I => pgpRefClkDiv2,
            O => pgpRefClkDiv2Bufg);

      U_pgpRefClk : IBUFDS_GTE2
         port map (
            I     => pgpRefClkP,
            IB    => pgpRefClkN,
            CEB   => '0',
            ODIV2 => pgpRefClkDiv2,
            O     => pgpRefClk);

   end generate;

   EXT_REFCLK : if (REFCLK_G = true) generate

      pgpRefClkDiv2Bufg <= '0';
      pgpRefClk         <= pgpRefClkIn;

   end generate;

   REAL_PGP : if (not ROGUE_SIM_EN_G) generate


      U_XBAR : entity work.AxiLiteCrossbar
         generic map (
            TPD_G              => TPD_G,
            NUM_SLAVE_SLOTS_G  => 1,
            NUM_MASTER_SLOTS_G => NUM_AXIL_MASTERS_C,
            MASTERS_CONFIG_G   => XBAR_CONFIG_C)
         port map (
            axiClk              => axilClk,
            axiClkRst           => axilRst,
            sAxiWriteMasters(0) => axilWriteMaster,
            sAxiWriteSlaves(0)  => axilWriteSlave,
            sAxiReadMasters(0)  => axilReadMaster,
            sAxiReadSlaves(0)   => axilReadSlave,
            mAxiWriteMasters    => axilWriteMasters,
            mAxiWriteSlaves     => axilWriteSlaves,
            mAxiReadMasters     => axilReadMasters,
            mAxiReadSlaves      => axilReadSlaves);

      U_QPLL : entity work.Pgp3Gtx7Qpll
         generic map (
            TPD_G         => TPD_G,
            EN_DRP_G      => EN_QPLL_DRP_G,
            REFCLK_TYPE_G => REFCLK_TYPE_G,
            RATE_G        => RATE_G)
         port map (
            -- Stable Clock and Reset
            stableClk       => stableClk,                            -- [in]
            stableRst       => stableRst,                            -- [in]
            -- QPLL Clocking
            pgpRefClk       => pgpRefClk,                            -- [in]
            qpllLock        => qpllLock,                             -- [out]
            qpllClk         => qpllClk,                              -- [out]
            qpllRefclk      => qpllRefclk,                           -- [out]
            qpllRefClkLost  => qpllRefClkLost,                       -- [out]
            qpllRst         => qpllRst,                              -- [in]
            axilClk         => axilClk,                              -- [in]
            axilRst         => axilRst,                              -- [in]
            axilReadMaster  => axilReadMasters(QPLL_AXIL_INDEX_C),   -- [in]
            axilReadSlave   => axilReadSlaves(QPLL_AXIL_INDEX_C),    -- [out]
            axilWriteMaster => axilWriteMasters(QPLL_AXIL_INDEX_C),  -- [in]
            axilWriteSlave  => axilWriteSlaves(QPLL_AXIL_INDEX_C));  -- [out]

      -----------
      -- PGP Core
      -----------
      GEN_LANE : for i in NUM_LANES_G-1 downto 0 generate
         U_Pgp : entity work.Pgp3Gtx7
            generic map (
               TPD_G                       => TPD_G,
               RATE_G                      => RATE_G,
               SYNTH_MODE_G                => SYNTH_MODE_G,
               ----------------------------------------------------------------------------------------------
               -- PGP Settings
               ----------------------------------------------------------------------------------------------
               PGP_RX_ENABLE_G             => PGP_RX_ENABLE_G,
               RX_ALIGN_SLIP_WAIT_G        => RX_ALIGN_SLIP_WAIT_G,
               PGP_TX_ENABLE_G             => PGP_TX_ENABLE_G,
               NUM_VC_G                    => NUM_VC_G,
               TX_CELL_WORDS_MAX_G         => TX_CELL_WORDS_MAX_G,
               TX_MUX_MODE_G               => TX_MUX_MODE_G,
               TX_MUX_TDEST_ROUTES_G       => TX_MUX_TDEST_ROUTES_G,
               TX_MUX_TDEST_LOW_G          => TX_MUX_TDEST_LOW_G,
               TX_MUX_ILEAVE_EN_G          => TX_MUX_ILEAVE_EN_G,
               TX_MUX_ILEAVE_ON_NOTVALID_G => TX_MUX_ILEAVE_ON_NOTVALID_G,
               EN_PGP_MON_G                => EN_PGP_MON_G,
               EN_DRP_G                    => EN_GTH_DRP_G,
               TX_POLARITY_G               => TX_POLARITY_G(i),
               RX_POLARITY_G               => RX_POLARITY_G(i),
               AXIL_BASE_ADDR_G            => XBAR_CONFIG_C(i).baseAddr,
               AXIL_CLK_FREQ_G             => AXIL_CLK_FREQ_G)
            port map (
               -- Stable Clock and Reset
               stableClk       => stableClk,
               stableRst       => stableRst,
               -- QPLL Interface
               qpllLock        => qpllLock(i),
               qpllClk         => qpllClk(i),
               qpllRefclk      => qpllRefclk(i),
               qpllRefClkLost  => qpllRefClkLost(i),
               qpllRst         => qpllRst(i),
               -- TX PLL Interface
               gtTxOutClk      => gtTxOutClk(i),
               gtTxPllRst      => gtTxPllRst(i),
               txPllClk        => txPllClk,
               txPllRst        => txPllRst,
               gtTxPllLock     => gtTxPllLock(i),
               -- Gt Serial IO
               pgpGtTxP        => pgpGtTxP(i),
               pgpGtTxN        => pgpGtTxN(i),
               pgpGtRxP        => pgpGtRxP(i),
               pgpGtRxN        => pgpGtRxN(i),
               -- Clocking
               pgpClk          => pgpClk(i),
               pgpClkRst       => pgpClkRst(i),
               -- Non VC Rx Signals
               pgpRxIn         => pgpRxIn(i),
               pgpRxOut        => pgpRxOut(i),
               -- Non VC Tx Signals
               pgpTxIn         => pgpTxIn(i),
               pgpTxOut        => pgpTxOut(i),
               -- Frame Transmit Interface
               pgpTxMasters    => pgpTxMasters(((i+1)*NUM_VC_G)-1 downto (i*NUM_VC_G)),
               pgpTxSlaves     => pgpTxSlaves(((i+1)*NUM_VC_G)-1 downto (i*NUM_VC_G)),
               -- Frame Receive Interface
               pgpRxMasters    => pgpRxMasters(((i+1)*NUM_VC_G)-1 downto (i*NUM_VC_G)),
               pgpRxCtrl       => pgpRxCtrl(((i+1)*NUM_VC_G)-1 downto (i*NUM_VC_G)),
               -- Debug Interface 
               txPreCursor     => txPreCursor(i),
               txPostCursor    => txPostCursor(i),
               txDiffCtrl      => txDiffCtrl(i),
               -- AXI-Lite Register Interface (axilClk domain)
               axilClk         => axilClk,
               axilRst         => axilRst,
               axilReadMaster  => axilReadMasters(i),
               axilReadSlave   => axilReadSlaves(i),
               axilWriteMaster => axilWriteMasters(i),
               axilWriteSlave  => axilWriteSlaves(i));

         MASTER_LOCK : if (i = 0) generate
            gtTxPllLock(0) <= pllLock;
         end generate;

         SLAVE_LOCK : if (i /= 0) generate
            -- Prevent the gtTxPllRst of this lane disrupting the other lanes in the QUAD
            U_PwrUpRst : entity work.PwrUpRst
               generic map (
                  TPD_G      => TPD_G,
                  DURATION_G => 125)
               port map (
                  arst   => gtTxPllRst(i),
                  clk    => stableClk,
                  rstOut => lockedStrobe(i));
            -- Trick the GT state machine of lock transition
            gtTxPllLock(i) <= pllLock and not(lockedStrobe(i));
         end generate;

      end generate GEN_LANE;

      U_TX_PLL : entity work.ClockManager7
         generic map(
            TPD_G            => TPD_G,
            TYPE_G           => "PLL",
            BANDWIDTH_G      => "OPTIMIZED",
            INPUT_BUFG_G     => true,
            FB_BUFG_G        => false,
            NUM_CLOCKS_G     => 2,
            CLKIN_PERIOD_G   => ite((RATE_G = "10.3125Gbps"), 3.103, ite((RATE_G = "6.25Gbps"), 5.12, 10.24)),
            DIVCLK_DIVIDE_G  => 1,
            CLKFBOUT_MULT_G  => ite((RATE_G = "10.3125Gbps"), 3, ite((RATE_G = "6.25Gbps"), 5, 10)),
            CLKOUT0_DIVIDE_G => ite((RATE_G = "10.3125Gbps"), 3, ite((RATE_G = "6.25Gbps"), 5, 10)),
            CLKOUT1_DIVIDE_G => ite((RATE_G = "10.3125Gbps"), 6, ite((RATE_G = "6.25Gbps"), 10, 20)))
         port map(
            clkIn  => gtTxOutClk(0),
            rstIn  => gtTxPllRst(0),
            clkOut => txPllClk,
            rstOut => txPllRst,
            locked => pllLock);

   end generate REAL_PGP;

   SIM_PGP : if (ROGUE_SIM_EN_G) generate
      GEN_LANE : for i in NUM_LANES_G-1 downto 0 generate
         U_Rogue : entity work.RoguePgp3Sim
            generic map(
               TPD_G      => TPD_G,
<<<<<<< HEAD
               SYNTH_MODE_G  => SYNTH_MODE_G,
               MEMORY_TYPE_G => MEMORY_TYPE_G,
               PORT_NUM_G => (ROGUE_SIM_PORT_NUM_G+(i*32)),
=======
               PORT_NUM_G => (ROGUE_SIM_PORT_NUM_G+(i*34)),
>>>>>>> cd203d89
               NUM_VC_G   => NUM_VC_G)
            port map(
               -- GT Ports
               pgpRefClk       => pgpRefClk,
               pgpGtTxP        => pgpGtTxP(i),
               pgpGtTxN        => pgpGtTxN(i),
               pgpGtRxP        => pgpGtRxP(i),
               pgpGtRxN        => pgpGtRxN(i),
               -- PGP Clock and Reset
               pgpClk          => pgpClk(i),
               pgpClkRst       => pgpClkRst(i),
               -- Non VC Rx Signals
               pgpRxIn         => pgpRxIn(i),
               pgpRxOut        => pgpRxOut(i),
               -- Non VC Tx Signals
               pgpTxIn         => pgpTxIn(i),
               pgpTxOut        => pgpTxOut(i),
               -- Frame Transmit Interface
               pgpTxMasters    => pgpTxMasters(((i+1)*NUM_VC_G)-1 downto (i*NUM_VC_G)),
               pgpTxSlaves     => pgpTxSlaves(((i+1)*NUM_VC_G)-1 downto (i*NUM_VC_G)),
               -- Frame Receive Interface
               pgpRxMasters    => pgpRxMasters(((i+1)*NUM_VC_G)-1 downto (i*NUM_VC_G)),
               pgpRxSlaves     => pgpRxSlaves(((i+1)*NUM_VC_G)-1 downto (i*NUM_VC_G)),
               -- AXI-Lite Register Interface (axilClk domain)
               axilClk         => axilClk,
               axilRst         => axilRst,
               axilReadMaster  => axilReadMasters(i),
               axilReadSlave   => axilReadSlaves(i),
               axilWriteMaster => axilWriteMasters(i),
               axilWriteSlave  => axilWriteSlaves(i));
      end generate GEN_LANE;
   end generate SIM_PGP;

end rtl;<|MERGE_RESOLUTION|>--- conflicted
+++ resolved
@@ -28,27 +28,16 @@
 
 entity Pgp3Gtx7Wrapper is
    generic (
-<<<<<<< HEAD
-      TPD_G                       : time                     := 1 ns;
-      ROGUE_SIM_EN_G              : boolean                  := false;
-      ROGUE_SIM_PORT_NUM_G        : natural range 0 to 65535 := 1;
-      SYNTH_MODE_G                : string                 := "inferred";
-      MEMORY_TYPE_G               : string                 := "block";
-      NUM_LANES_G                 : positive range 1 to 4    := 1;
-      NUM_VC_G                    : positive range 1 to 16   := 4;
-      RATE_G                      : string                   := "10.3125Gbps";  -- or "6.25Gbps" or "3.125Gbps"
-      REFCLK_TYPE_G               : Pgp3RefClkType           := PGP3_REFCLK_312_C;
-      REFCLK_G                    : boolean                  := false;  --  FALSE: use pgpRefClkP/N,  TRUE: use pgpRefClkIn
-=======
       TPD_G                       : time                        := 1 ns;
       ROGUE_SIM_EN_G              : boolean                     := false;
       ROGUE_SIM_PORT_NUM_G        : natural range 1024 to 49151 := 9000;
+      SYNTH_MODE_G                : string                      := "inferred";
+      MEMORY_TYPE_G               : string                      := "block";
       NUM_LANES_G                 : positive range 1 to 4       := 1;
       NUM_VC_G                    : positive range 1 to 16      := 4;
       RATE_G                      : string                      := "10.3125Gbps";  -- or "6.25Gbps" or "3.125Gbps"
       REFCLK_TYPE_G               : Pgp3RefClkType              := PGP3_REFCLK_312_C;
       REFCLK_G                    : boolean                     := false;  --  FALSE: use pgpRefClkP/N,  TRUE: use pgpRefClkIn
->>>>>>> cd203d89
       ----------------------------------------------------------------------------------------------
       -- PGP Settings
       ----------------------------------------------------------------------------------------------
@@ -338,13 +327,9 @@
          U_Rogue : entity work.RoguePgp3Sim
             generic map(
                TPD_G      => TPD_G,
-<<<<<<< HEAD
                SYNTH_MODE_G  => SYNTH_MODE_G,
                MEMORY_TYPE_G => MEMORY_TYPE_G,
-               PORT_NUM_G => (ROGUE_SIM_PORT_NUM_G+(i*32)),
-=======
                PORT_NUM_G => (ROGUE_SIM_PORT_NUM_G+(i*34)),
->>>>>>> cd203d89
                NUM_VC_G   => NUM_VC_G)
             port map(
                -- GT Ports
