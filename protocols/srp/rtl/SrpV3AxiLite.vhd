--- conflicted
+++ resolved
@@ -32,19 +32,6 @@
 
 entity SrpV3AxiLite is
    generic (
-<<<<<<< HEAD
-      TPD_G               : time                    := 1 ns;
-      INT_PIPE_STAGES_G   : natural range 0 to 16   := 1;
-      PIPE_STAGES_G       : natural range 0 to 16   := 1;
-      FIFO_PAUSE_THRESH_G : positive range 1 to 511 := 256;
-      TX_VALID_THOLD_G    : positive                := 1;
-      SLAVE_READY_EN_G    : boolean                 := false;
-      SYNTH_MODE_G        : string                  := "inferred";
-      MEMORY_TYPE_G       : string                  := "block"; 
-      GEN_SYNC_FIFO_G     : boolean                 := false;
-      AXIL_CLK_FREQ_G     : real                    := 156.25E+6;  -- units of Hz    
-      AXI_STREAM_CONFIG_G : AxiStreamConfigType     := ssiAxiStreamConfig(2));
-=======
       TPD_G                 : time                    := 1 ns;
       INT_PIPE_STAGES_G     : natural range 0 to 16   := 1;
       PIPE_STAGES_G         : natural range 0 to 16   := 1;
@@ -52,12 +39,11 @@
       TX_VALID_THOLD_G      : positive range 1 to 511 := 256;   -- >1 = only when frame ready or # entries
       TX_VALID_BURST_MODE_G : boolean                 := true;  -- only used in VALID_THOLD_G>1
       SLAVE_READY_EN_G      : boolean                 := false;
+      SYNTH_MODE_G          : string                  := "inferred";
+      MEMORY_TYPE_G         : string                  := "block"; 
       GEN_SYNC_FIFO_G       : boolean                 := false;
-      ALTERA_SYN_G          : boolean                 := false;
-      ALTERA_RAM_G          : string                  := "M9K";
       AXIL_CLK_FREQ_G       : real                    := 156.25E+6;  -- units of Hz    
       AXI_STREAM_CONFIG_G   : AxiStreamConfigType     := ssiAxiStreamConfig(2));
->>>>>>> ac12716b
    port (
       -- AXIS Slave Interface (sAxisClk domain) 
       sAxisClk         : in  sl;
