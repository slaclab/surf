-------------------------------------------------------------------------------
-- Title      : PGPv2fc: https://confluence.slac.stanford.edu/x/q86fD
-------------------------------------------------------------------------------
-- Company    : SLAC National Accelerator Laboratory
-------------------------------------------------------------------------------
-- Description:
-- Physical interface receive module for the Pretty Good Protocol version 2 core
-- (fast control implementation). Module has no buffering, input data ignored if
-- pgpBusy is asserted.
-------------------------------------------------------------------------------
-- This file is part of 'SLAC Firmware Standard Library'.
-- It is subject to the license terms in the LICENSE.txt file found in the
-- top-level directory of this distribution and at:
--    https://confluence.slac.stanford.edu/display/ppareg/LICENSE.html.
-- No part of 'SLAC Firmware Standard Library', including this file,
-- may be copied, modified, propagated, or distributed except according to
-- the terms contained in the LICENSE.txt file.
-------------------------------------------------------------------------------

library ieee;
use ieee.std_logic_1164.all;
use ieee.std_logic_arith.all;
use ieee.std_logic_unsigned.all;

library surf;
use surf.StdRtlPkg.all;
use surf.Pgp2fcPkg.all;

entity Pgp2fcTxPhy is
   generic (
      TPD_G      : time                 := 1 ns;
      FC_WORDS_G : integer range 1 to 8 := 1  -- Number of 16-bit words for fast control, max is packet size minus 1
      );
   port (

      -- System clock, reset & control
      pgpTxClkEn  : in sl := '1';       -- Master clock Enable
      pgpTxClk    : in sl;              -- Master clock
      pgpTxClkRst : in sl;              -- Synchronous reset input

      -- Link is ready
      pgpTxLinkReady : out sl;          -- Local side has link

      -- Phy is busy
      pgpBusy : out sl;                 -- Pause incoming PGP datastream

      -- Fast control interface
      fcValid : in  sl;  -- Latch fcWord and send it out, will cause pgpBusy to assert
      fcWord  : in  slv(16*FC_WORDS_G-1 downto 0);  -- Control word to send
<<<<<<< HEAD
      fcSent  : out sl;                 -- Asserted when a fast control word is sent out
=======
      fcSent  : out sl := '0';          -- Asserted when a fast control word is sent out
>>>>>>> 8cb84838

      -- Sideband data
      pgpLocLinkReady : in sl;               -- Far end side has link
      pgpLocData      : in slv(7 downto 0);  -- Far end side User Data

      -- Cell Transmit Interface
      cellTxSOC  : in sl;                -- Cell data start of cell
      cellTxSOF  : in sl;                -- Cell data start of frame
      cellTxEOC  : in sl;                -- Cell data end of cell
      cellTxEOF  : in sl;                -- Cell data end of frame
      cellTxEOFE : in sl;                -- Cell data end of frame error
      cellTxData : in slv(15 downto 0);  -- Cell data data

      -- Physical Interface Signals
      phyTxData  : out slv(15 downto 0);  -- PHY receive data
      phyTxDataK : out slv(1 downto 0);   -- PHY receive data is K character
      phyTxReady : in  sl                 -- PHY receive interface is ready
      );

end Pgp2fcTxPhy;


-- Define architecture
architecture Pgp2fcTxPhy of Pgp2fcTxPhy is

   -- Local Signals
   signal intTxLinkReady : sl               := '0';
   signal nxtTxLinkReady : sl;
   signal nxtTxData      : slv(15 downto 0);
   signal nxtTxDataK     : slv(1 downto 0);
<<<<<<< HEAD
   signal intTxData      : slv(15 downto 0);
   signal intTxDataK     : slv(1 downto 0);
=======
   signal intTxData      : slv(15 downto 0) := (others => '0');
   signal intTxDataK     : slv(1 downto 0)  := (others => '0');
>>>>>>> 8cb84838
   signal ltsAData       : slv(15 downto 0);
   signal ltsADataK      : slv(1 downto 0);
   signal ltsBData       : slv(15 downto 0);
   signal ltsBDataK      : slv(1 downto 0);
   signal cellData       : slv(15 downto 0);
   signal cellDataK      : slv(1 downto 0);
   signal fcData         : slv(15 downto 0);
   signal fcDataK        : slv(1 downto 0);

<<<<<<< HEAD
   signal fcWordLatch : slv(16*FC_WORDS_G-1 downto 0);
   signal fcWordCount : integer range 0 to FC_WORDS_G;
=======
   signal fcWordLatch : slv(16*FC_WORDS_G-1 downto 0) := (others => '0');
   signal fcWordCount : integer range 0 to FC_WORDS_G := 0;
>>>>>>> 8cb84838

   signal crcRst    : sl;
   signal crcEn     : sl;
   signal crcDataIn : slv(15 downto 0);
   signal crcOut    : slv(7 downto 0);

   -- Physical Link State
   type fsm_states is (
      ST_LOCK_C,
      ST_LTS_A_C,
      ST_LTS_B_C,
      ST_FC_C,
      ST_CELL_C,
      ST_EMPTY_C);

<<<<<<< HEAD
   signal curState  : fsm_states;
=======
   signal curState  : fsm_states := ST_LOCK_C;
>>>>>>> 8cb84838
   signal nxtState  : fsm_states;
   signal pendState : fsm_states;       -- Next state if FC wasn't triggered
   signal holdState : fsm_states;

begin

   -- Link status
   pgpTxLinkReady <= intTxLinkReady;
   pgpBusy        <= '1' when curState = ST_FC_C else '0';

   -- State transition sync logic.
   process (pgpTxClk)
   begin
      if rising_edge(pgpTxClk) then
         if pgpTxClkRst = '1' then
            curState       <= ST_LOCK_C after TPD_G;
            intTxLinkReady <= '0'       after TPD_G;
         elsif pgpTxClkEn = '1' then
            -- Status signal
            intTxLinkReady <= nxtTxLinkReady after TPD_G;

            -- PLL Lock is lost
            if phyTxReady = '0' then
               curState <= ST_LOCK_C after TPD_G;
            else
               curState <= nxtState after TPD_G;
            end if;

            holdState <= pendState after TPD_G;
         end if;
      end if;
   end process;

   -- Fast Control register logic
   process (pgpTxClk)
   begin
      if rising_edge(pgpTxClk) then
         fcSent <= '0';

         if fcValid = '1' then
            fcWordLatch <= fcWord;
         end if;

         if (curState = ST_FC_C) then
            if (fcWordCount = FC_WORDS_G) then
               fcWordCount <= 0;
               fcSent      <= '1';
            else
               fcWordCount <= fcWordCount + 1;
            end if;
         else
            fcWordCount <= 0;
         end if;
      end if;
   end process;


   -- Link control state machine
   process (curState, holdState, fcValid, fcWordCount, fcData, fcDataK, intTxLinkReady, cellTxEOC,
            ltsAData, ltsADataK, ltsBData, ltsBDataK, cellData, cellDataK)
   begin

      case curState is

         -- Wait for lock state
         when ST_LOCK_C =>
            nxtTxLinkReady <= '0';
            nxtTxData      <= (others => '0');
            nxtTxDataK     <= (others => '0');
            nxtState       <= ST_LTS_A_C;
            pendState      <= ST_LTS_A_C;

         -- Transmit Link Training word A
         when ST_LTS_A_C =>
            nxtTxData      <= ltsAData;
            nxtTxDataK     <= ltsADataK;
            nxtTxLinkReady <= intTxLinkReady;
            if fcValid = '1' then
               nxtState <= ST_FC_C;
            else
               nxtState <= ST_LTS_B_C;
            end if;
            pendState <= ST_LTS_B_C;

         -- Transmit Link Training word B
         when ST_LTS_B_C =>
            nxtTxData      <= ltsBData;
            nxtTxDataK     <= ltsBDataK;
            nxtTxLinkReady <= '1';
            if fcValid = '1' then
               nxtState <= ST_FC_C;
            else
               nxtState <= ST_CELL_C;
            end if;
            pendState <= ST_CELL_C;

         -- Transmit Cell Data
         when ST_CELL_C =>
            nxtTxLinkReady <= '1';
            nxtTxData      <= cellData;
            nxtTxDataK     <= cellDataK;

            -- State transition
            if fcValid = '1' then
               nxtState <= ST_FC_C;
            else
               if cellTxEOC = '1' then
                  nxtState <= ST_EMPTY_C;
               else
                  nxtState <= curState;
               end if;
            end if;

            if cellTxEOC = '1' then
               pendState <= ST_EMPTY_C;
            else
               pendState <= curState;
            end if;

         -- Empty location, used to re-adjust delay pipeline
         when ST_EMPTY_C =>
            nxtTxLinkReady <= '1';
            nxtTxData      <= (others => '0');
            nxtTxDataK     <= (others => '0');
            if fcValid = '1' then
               nxtState <= ST_FC_C;
            else
               nxtState <= ST_LTS_A_C;
            end if;
            pendState <= ST_LTS_A_C;

         -- Transmit Control Word Data
         when ST_FC_C =>
            nxtTxLinkReady <= '1';
            nxtTxData      <= fcData;
            nxtTxDataK     <= fcDataK;

            if fcWordCount = FC_WORDS_G then
               if fcValid = '1' then
                  nxtState <= ST_FC_C;
               else
                  nxtState <= holdState;
               end if;
            else
               nxtState <= curState;
            end if;
            pendState <= holdState;

         -- Default state
         when others =>
            nxtTxLinkReady <= '0';
            nxtTxData      <= (others => '0');
            nxtTxDataK     <= (others => '0');
            nxtState       <= ST_LOCK_C;
            pendState      <= ST_LOCK_C;
      end case;
   end process;

   -- Link Training Word A
   ltsAData(7 downto 0)  <= K_LTS_C;
   ltsADataK(0)          <= '1';
   ltsAData(15 downto 8) <= D_102_C;
   ltsADataK(1)          <= '0';

   -- Link Training Word B
   ltsBData(7 downto 0)   <= pgpLocData;
   ltsBDataK(0)           <= '0';
   ltsBData(14 downto 12) <= conv_std_logic_vector(FC_WORDS_G-1, 3);  -- Fast control word count minus 1
   ltsBData(11 downto 8)  <= PGP2FC_ID_C;
   ltsBData(15)           <= pgpLocLinkReady;
   ltsBDataK(1)           <= '0';

   -- Cell Data, lower byte
   cellData(7 downto 0) <= K_SOF_C when cellTxSOF = '1' else
                           K_SOC_C  when cellTxSOC = '1' else
                           K_EOFE_C when cellTxEOFE = '1' else
                           K_EOF_C  when cellTxEOF = '1' else
                           K_EOC_C  when cellTxEOC = '1' else
                           cellTxData(7 downto 0);

   -- Cell Data, upper byte
   cellData(15 downto 8) <= cellTxData(15 downto 8);

   -- Cell Data, lower control
   cellDataK(0) <= '1' when cellTxSOF = '1' or cellTxSOC = '1' or cellTxEOFE = '1' or
                   cellTxEOF = '1' or cellTxEOC = '1' else '0';

   -- Cell Data, upper control
   cellDataK(1) <= '0';

   -- Fast Control data packaging
   fcComb : process(fcWord, fcWordLatch, fcWordCount, crcOut)
   begin
      if (fcWordCount = 0) then
         -- First word
         fcData(7 downto 0)  <= K_FCD_C;
         fcDataK(0)          <= '1';
         fcData(15 downto 8) <= fcWordLatch(7 downto 0);
         fcDataK(1)          <= '0';
         crcDataIn           <= fcWordLatch(7 downto 0) & K_FCD_C;
      elsif (fcWordCount = FC_WORDS_G) then
         -- Last word
         fcData(7 downto 0)  <= fcWordLatch(FC_WORDS_G*16-1 downto (FC_WORDS_G-1)*16+8);
         fcData(15 downto 8) <= crcOut;  -- CRC (unregistered, could cause timing issues)
         fcDataK             <= "00";
         crcDataIn           <= x"00" & fcWordLatch(FC_WORDS_G*16-1 downto (FC_WORDS_G-1)*16+8);
      else
         -- Other words
         fcData    <= fcWordLatch(fcWordCount*16+7 downto (fcWordCount-1)*16+8);
         fcDataK   <= "00";
         crcDataIn <= fcWordLatch(fcWordCount*16+7 downto (fcWordCount-1)*16+8);
      end if;
   end process;

   crcRst <= '1' when fcWordCount = FC_WORDS_G else '0';
   crcEn  <= '1' when curState = ST_FC_C       else '0';

   U_Crc7 : entity surf.CRC7Rtl
      port map (
         rst     => crcRst,
         clk     => pgpTxClk,
         data_in => crcDataIn,
         crc_en  => crcEn,
         crc_out => crcOut
         );

   -- Outgoing data (1-cycle delay)
   -- TODO: Could a cycle be saved here?
   process (pgpTxClk)
   begin
      if rising_edge(pgpTxClk) then
         if pgpTxClkRst = '1' then
            intTxData(15 downto 0) <= (others => '0') after TPD_G;
            intTxDataK(1 downto 0) <= (others => '0') after TPD_G;
         elsif pgpTxClkEn = '1' then
            -- PLL Lock is lost, zero data out
            if phyTxReady = '0' then
               intTxData(15 downto 0) <= (others => '0') after TPD_G;
               intTxDataK(1 downto 0) <= (others => '0') after TPD_G;
            else
               intTxData(15 downto 0) <= nxtTxData(15 downto 0) after TPD_G;
               intTxDataK(1 downto 0) <= nxtTxDataK(1 downto 0) after TPD_G;
            end if;
         end if;
      end if;
   end process;

   phyTxData  <= intTxData;
   phyTxDataK <= intTxDataK;

end Pgp2fcTxPhy;
<|MERGE_RESOLUTION|>--- conflicted
+++ resolved
@@ -47,11 +47,7 @@
       -- Fast control interface
       fcValid : in  sl;  -- Latch fcWord and send it out, will cause pgpBusy to assert
       fcWord  : in  slv(16*FC_WORDS_G-1 downto 0);  -- Control word to send
-<<<<<<< HEAD
-      fcSent  : out sl;                 -- Asserted when a fast control word is sent out
-=======
       fcSent  : out sl := '0';          -- Asserted when a fast control word is sent out
->>>>>>> 8cb84838
 
       -- Sideband data
       pgpLocLinkReady : in sl;               -- Far end side has link
@@ -82,13 +78,8 @@
    signal nxtTxLinkReady : sl;
    signal nxtTxData      : slv(15 downto 0);
    signal nxtTxDataK     : slv(1 downto 0);
-<<<<<<< HEAD
-   signal intTxData      : slv(15 downto 0);
-   signal intTxDataK     : slv(1 downto 0);
-=======
    signal intTxData      : slv(15 downto 0) := (others => '0');
    signal intTxDataK     : slv(1 downto 0)  := (others => '0');
->>>>>>> 8cb84838
    signal ltsAData       : slv(15 downto 0);
    signal ltsADataK      : slv(1 downto 0);
    signal ltsBData       : slv(15 downto 0);
@@ -98,13 +89,8 @@
    signal fcData         : slv(15 downto 0);
    signal fcDataK        : slv(1 downto 0);
 
-<<<<<<< HEAD
-   signal fcWordLatch : slv(16*FC_WORDS_G-1 downto 0);
-   signal fcWordCount : integer range 0 to FC_WORDS_G;
-=======
    signal fcWordLatch : slv(16*FC_WORDS_G-1 downto 0) := (others => '0');
    signal fcWordCount : integer range 0 to FC_WORDS_G := 0;
->>>>>>> 8cb84838
 
    signal crcRst    : sl;
    signal crcEn     : sl;
@@ -120,11 +106,7 @@
       ST_CELL_C,
       ST_EMPTY_C);
 
-<<<<<<< HEAD
-   signal curState  : fsm_states;
-=======
    signal curState  : fsm_states := ST_LOCK_C;
->>>>>>> 8cb84838
    signal nxtState  : fsm_states;
    signal pendState : fsm_states;       -- Next state if FC wasn't triggered
    signal holdState : fsm_states;
