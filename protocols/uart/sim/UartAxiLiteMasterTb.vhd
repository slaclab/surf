-------------------------------------------------------------------------------
-- File       : UartAxiLiteMasterTb.vhd
-- Company    : SLAC National Accelerator Laboratory
-------------------------------------------------------------------------------
-- Description: Testbench for design "UartAxiLiteMaster"
-------------------------------------------------------------------------------
-- This file is part of 'SLAC Firmware Standard Library'.
-- It is subject to the license terms in the LICENSE.txt file found in the 
-- top-level directory of this distribution and at: 
--    https://confluence.slac.stanford.edu/display/ppareg/LICENSE.html. 
-- No part of 'SLAC Firmware Standard Library', including this file, 
-- may be copied, modified, propagated, or distributed except according to 
-- the terms contained in the LICENSE.txt file.
-------------------------------------------------------------------------------

library ieee;
use ieee.std_logic_1164.all;
use ieee.std_logic_arith.all;
use ieee.std_logic_unsigned.all;

use work.StdRtlPkg.all;
use work.TextUtilPkg.all;
use work.AxiLitePkg.all;

----------------------------------------------------------------------------------------------------

entity UartAxiLiteMasterTb is

end entity UartAxiLiteMasterTb;

----------------------------------------------------------------------------------------------------

architecture sim of UartAxiLiteMasterTb is

   -- component generics
   constant TPD_G             : time                  := 1 ns;
   constant CLK_FREQ_G        : real                  := 125.0e6;
   constant BAUD_RATE_G       : integer               := 115200;
   constant FIFO_ADDR_WIDTH_G : integer range 4 to 48 := 5;

   -- component ports
   signal axilWriteMaster : AxiLiteWriteMasterType;  -- [out]
   signal axilWriteSlave  : AxiLiteWriteSlaveType;   -- [in]
   signal axilReadMaster  : AxiLiteReadMasterType;   -- [out]
   signal axilReadSlave   : AxiLiteReadSlaveType;    -- [in]
   signal tx              : sl;                      -- [out]
   signal rx              : sl;                      -- [in]

   signal clk     : sl;                                  -- [in]
   signal rst     : sl;                                  -- [in]
   signal wrData  : slv(7 downto 0) := (others => '0');  -- [in]
   signal wrValid : sl              := '0';              -- [in]
   signal wrReady : sl;                                  -- [out]
   signal rdData  : slv(7 downto 0);                     -- [out]
   signal rdValid : sl;                                  -- [out]
   signal rdReady : sl              := '1';              -- [in]

begin

   U_ClkRst_1 : entity work.ClkRst
      generic map (
         CLK_PERIOD_G      => (1.0/CLK_FREQ_G)* 1 sec,
         CLK_DELAY_G       => 1 ns,
         RST_START_DELAY_G => 0 ns,
         RST_HOLD_TIME_G   => 5 us,
         SYNC_RESET_G      => true)
      port map (
         clkP => clk,
         rst  => rst);


   U_UartWrapper_1 : entity work.UartWrapper
      generic map (
         TPD_G             => TPD_G,
         CLK_FREQ_G        => CLK_FREQ_G,
         BAUD_RATE_G       => BAUD_RATE_G,
         FIFO_ADDR_WIDTH_G => FIFO_ADDR_WIDTH_G)
      port map (
         clk     => clk,                -- [in]
         rst     => rst,                -- [in]
         wrData  => wrData,             -- [in]
         wrValid => wrValid,            -- [in]
         wrReady => wrReady,            -- [out]
         rdData  => rdData,             -- [out]
         rdValid => rdValid,            -- [out]
         rdReady => rdReady,            -- [in]
         tx      => tx,                 -- [out]
         rx      => rx);                -- [in]  

   -- component instantiation
   U_UartAxiLiteMaster : entity work.UartAxiLiteMaster
      generic map (
         TPD_G             => TPD_G,
         AXIL_CLK_FREQ_G   => CLK_FREQ_G,
         BAUD_RATE_G       => BAUD_RATE_G,
         FIFO_ADDR_WIDTH_G => FIFO_ADDR_WIDTH_G)
      port map (
         axilClk          => clk,              -- [in]
         axilRst          => rst,              -- [in]
         mAxilWriteMaster => axilWriteMaster,  -- [out]
         mAxilWriteSlave  => axilWriteSlave,   -- [in]
         mAxilReadMaster  => axilReadMaster,   -- [out]
         mAxilReadSlave   => axilReadSlave,    -- [in]
         tx               => rx,               -- [out]
         rx               => tx);              -- [in]


   U_AxiDualPortRam_1 : entity work.AxiDualPortRam
      generic map (
         TPD_G        => TPD_G,
<<<<<<< HEAD
         REG_EN_G     => false,
=======
         SYNTH_MODE_G => "xpm",
         MEMORY_TYPE_G=> "distributed",
         READ_LATENCY_G => 0, 
>>>>>>> ac12716b
         AXI_WR_EN_G  => true,
         SYS_WR_EN_G  => false,
         COMMON_CLK_G => true,
         ADDR_WIDTH_G => 12,
         DATA_WIDTH_G => 32)
      port map (
         axiClk         => clk,              -- [in]
         axiRst         => rst,              -- [in]
         axiReadMaster  => axilReadMaster,   -- [in]
         axiReadSlave   => axilReadSlave,    -- [out]
         axiWriteMaster => axilWriteMaster,  -- [in]
         axiWriteSlave  => axilWriteSlave);  -- [out]

   test : process is
      function hexStrToSlv (s : string) return slv is
         variable tmp  : string(1 to s'length) := resize(s, s'length);
         variable char : character;
         variable ret  : slv(s'length*4-1 downto 0);
      begin
         for i in tmp'range loop
            ret(ret'high downto 4) := ret(ret'high-4 downto 0);
            case tmp(i) is
               when '0'    => ret(3 downto 0) := toSlv(0, 4);
               when '1'    => ret(3 downto 0) := toSlv(1, 4);
               when '2'    => ret(3 downto 0) := toSlv(2, 4);
               when '3'    => ret(3 downto 0) := toSlv(3, 4);
               when '4'    => ret(3 downto 0) := toSlv(4, 4);
               when '5'    => ret(3 downto 0) := toSlv(5, 4);
               when '6'    => ret(3 downto 0) := toSlv(6, 4);
               when '7'    => ret(3 downto 0) := toSlv(7, 4);
               when '8'    => ret(3 downto 0) := toSlv(8, 4);
               when '9'    => ret(3 downto 0) := toSlv(9, 4);
               when 'A'    => ret(3 downto 0) := toSlv(10, 4);
               when 'a'    => ret(3 downto 0) := toSlv(10, 4);
               when 'B'    => ret(3 downto 0) := toSlv(11, 4);
               when 'b'    => ret(3 downto 0) := toSlv(11, 4);
               when 'C'    => ret(3 downto 0) := toSlv(12, 4);
               when 'c'    => ret(3 downto 0) := toSlv(12, 4);
               when 'D'    => ret(3 downto 0) := toSlv(13, 4);
               when 'd'    => ret(3 downto 0) := toSlv(13, 4);
               when 'E'    => ret(3 downto 0) := toSlv(14, 4);
               when 'e'    => ret(3 downto 0) := toSlv(14, 4);
               when 'F'    => ret(3 downto 0) := toSlv(15, 4);
               when 'f'    => ret(3 downto 0) := toSlv(15, 4);
               when others => ret(3 downto 0) := toSlv(0, 4);
            end case;

         end loop;
         return ret;

      end function;

      procedure sendString (
         s : in string) is
      begin
         print("Sending: " & s);
         wait until clk = '1';
         wait until clk = '1';         
         
         for i in s'range loop
            wrData  <= toSlv(character'pos(s(i)), 8);
            wrValid <= '1';
            wait until clk = '1';
            
            if (wrReady = '1') then
               wrValid <= '0';
               wait until clk = '1';
            else
               wait until clk = '1';                              
               while (wrReady = '0') loop
                  wait until clk = '1';
               end loop;

               wrValid <= '0';
               wait until clk = '1';
            end if;
         end loop;
      end procedure sendString;

      procedure receiveString (
         s : inout string)
      is
         variable i : integer := 1;
      begin
         while (true) loop
            wait until clk = '1';
            if (rdValid = '1') then
               s(i) := character'val(conv_integer(rdData));
               if (s(i) = CR or s(i) = LF) then
                  exit;
               end if;
               i:=i+1;
            end if;
         end loop;
         print("Received: " & s);

      end procedure receiveString;

      procedure uartRegWrite (
         wrAddr : in slv(31 downto 0);
         wrData : in slv(31 downto 0))
      is
         variable s     : string(1 to 20);
         variable reply : string(1 to 24);
      begin
         s := "W " & hstr(wrAddr) & " " & hstr(wrData) & CR;
         sendString(s);
         receiveString(reply);
      end procedure uartRegWrite;

      procedure uartRegRead (
         rdAddr : in    slv(31 downto 0);
         rdData : inout slv(31 downto 0))
      is
         variable s     : string(1 to 11);
         variable reply : string(1 to 30);
         variable tmp : integer;
      begin
         s      := "R " & hstr(rdAddr) & CR;
         sendString(s);
         receiveString(reply);
         tmp := int(reply(12 to 19), 16);
         print(reply(12 to 19));
         print(str(tmp));
         rdData := toSlv(tmp, 32);
         print("Read Data: " & hstr(rdData));
      end procedure;

      variable addr : slv(31 downto 0);
      variable data : slv(31 downto 0);
   begin
      wait until rst = '1';
      wait until rst = '0';
      wait for 1 us;
      wait until clk = '1';

      uartRegWrite(X"12345670", X"08765432");
      uartRegWrite(X"03030300", X"12345678");      
      uartRegRead(X"12345670", data);
      uartRegRead(X"03030300", data);      


   end process test;


end architecture sim;

----------------------------------------------------------------------------------------------------<|MERGE_RESOLUTION|>--- conflicted
+++ resolved
@@ -36,6 +36,7 @@
    constant TPD_G             : time                  := 1 ns;
    constant CLK_FREQ_G        : real                  := 125.0e6;
    constant BAUD_RATE_G       : integer               := 115200;
+   constant FIFO_BRAM_EN_G    : boolean               := false;
    constant FIFO_ADDR_WIDTH_G : integer range 4 to 48 := 5;
 
    -- component ports
@@ -74,6 +75,7 @@
          TPD_G             => TPD_G,
          CLK_FREQ_G        => CLK_FREQ_G,
          BAUD_RATE_G       => BAUD_RATE_G,
+         FIFO_BRAM_EN_G    => FIFO_BRAM_EN_G,
          FIFO_ADDR_WIDTH_G => FIFO_ADDR_WIDTH_G)
       port map (
          clk     => clk,                -- [in]
@@ -93,6 +95,7 @@
          TPD_G             => TPD_G,
          AXIL_CLK_FREQ_G   => CLK_FREQ_G,
          BAUD_RATE_G       => BAUD_RATE_G,
+         FIFO_BRAM_EN_G    => FIFO_BRAM_EN_G,
          FIFO_ADDR_WIDTH_G => FIFO_ADDR_WIDTH_G)
       port map (
          axilClk          => clk,              -- [in]
@@ -108,13 +111,9 @@
    U_AxiDualPortRam_1 : entity work.AxiDualPortRam
       generic map (
          TPD_G        => TPD_G,
-<<<<<<< HEAD
-         REG_EN_G     => false,
-=======
          SYNTH_MODE_G => "xpm",
          MEMORY_TYPE_G=> "distributed",
          READ_LATENCY_G => 0, 
->>>>>>> ac12716b
          AXI_WR_EN_G  => true,
          SYS_WR_EN_G  => false,
          COMMON_CLK_G => true,
