-------------------------------------------------------------------------------
-- Company    : SLAC National Accelerator Laboratory
-------------------------------------------------------------------------------
-- Description: SimpleStreamingProtocol - A simple protocol layer for inserting
-- idle and framing control characters into a raw data stream. The input of
-- module should be attached to an 8b10b decoder.
-------------------------------------------------------------------------------
-- This file is part of 'SLAC Firmware Standard Library'.
-- It is subject to the license terms in the LICENSE.txt file found in the
-- top-level directory of this distribution and at:
--    https://confluence.slac.stanford.edu/display/ppareg/LICENSE.html.
-- No part of 'SLAC Firmware Standard Library', including this file,
-- may be copied, modified, propagated, or distributed except according to
-- the terms contained in the LICENSE.txt file.
-------------------------------------------------------------------------------

library ieee;
use ieee.std_logic_1164.all;
use IEEE.STD_LOGIC_UNSIGNED.all;
use IEEE.STD_LOGIC_ARITH.all;

library surf;
use surf.StdRtlPkg.all;

entity SspDeframer is

   generic (
      TPD_G                : time    := 1 ns;
      RST_POLARITY_G       : sl      := '0';
      RST_ASYNC_G          : boolean := true;
      WORD_SIZE_G          : integer := 16;
      K_SIZE_G             : integer := 2;
      BRK_FRAME_ON_ERROR_G : boolean := true;
      SSP_IDLE_CODE_G      : slv;
      SSP_IDLE_K_G         : slv;
      SSP_SOF_CODE_G       : slv;
      SSP_SOF_K_G          : slv;
      SSP_EOF_CODE_G       : slv;
      SSP_EOF_K_G          : slv);
   port (
      -- Clock and Reset
      clk      : in  sl;
      rst      : in  sl := RST_POLARITY_G;
      -- Input Interface
      dataKIn  : in  slv(K_SIZE_G-1 downto 0);
      dataIn   : in  slv(WORD_SIZE_G-1 downto 0);
      validIn  : in  sl;
      decErrIn : in  sl := '0';
      dispErrIn: in  sl := '0'; -- Unused
      -- Output Interface
      dataOut  : out slv(WORD_SIZE_G-1 downto 0);
      validOut : out sl;
      errorOut : out sl;
      sof      : out sl;
      eof      : out sl;
      eofe     : out sl);
end entity SspDeframer;

architecture rtl of SspDeframer is

   constant WAIT_SOF_S : sl := '0';
   constant WAIT_EOF_S : sl := '1';

   type RegType is record
      state : sl;

      -- Internal
      iDataOut  : slv(WORD_SIZE_G-1 downto 0);
      iValidOut : sl;
      iSof      : sl;
      iEof      : sl;
      iEofe     : sl;

      -- Output registers
      dataOut  : slv(WORD_SIZE_G-1 downto 0);
      validOut : sl;
      errorOut : sl;
      sof      : sl;
      eof      : sl;
      eofe     : sl;

   end record RegType;

   constant REG_INIT_C : RegType := (
      state     => WAIT_SOF_S,
      iDataOut  => (others => '0'),
      iValidOut => '0',
      iSof      => '0',
      iEof      => '0',
      iEofe     => '0',
      dataOut   => (others => '0'),
      validOut  => '0',
      errorOut  => '0',
      sof       => '0',
      eof       => '0',
      eofe      => '0');

   signal r   : RegType := REG_INIT_C;
   signal rin : RegType;

begin

   comb : process (dataIn, dataKin, decErrIn, r, rst, validIn) is
      variable v : RegType;
   begin
      v := r;

      v.errorOut := '0';

      if (validIn = '1') then

         if (r.state = WAIT_SOF_S) then

            v.iSof  := '0';
            v.iEof  := '0';
            v.iEofe := '0';

            if (dataKin /= slvZero(K_SIZE_G) and decErrIn = '0') then

               if (dataKIn = SSP_IDLE_K_G) and (dataIn = SSP_IDLE_CODE_G) then
                  -- Ignore idle codes
                  v.iSof      := '0';
                  v.iEof      := '0';
                  v.iEofe     := '0';
                  v.iValidOut := '0';

               elsif (dataKIn = SSP_SOF_K_G) and (dataIn = SSP_SOF_CODE_G) then
                  -- Correct SOF
                  v.iSof      := '1';
                  v.iValidOut := '0';
                  v.state     := WAIT_EOF_S;

               else
                  -- Invalid K Code
                  v.iEof      := '1';
                  v.iEofe     := '1';
                  v.iValidOut := '1';
                  v.errorOut  := '1';
               end if;
            else
               v.errorOut := '1';
            end if;

         elsif (r.state = WAIT_EOF_S) then

            -- Expect data to come
            -- Will be overridden if IDLE char seen
            v.iValidOut := '1';
            v.iDataOut  := dataIn;

            -- sof is asserted without valid in previous state
            -- Hold it until the first data arrives
            if (r.iValidOut = '1') then
               v.iSof := '0';
            end if;


            if (dataKin /= slvZero(K_SIZE_G)) then

               if (dataKin = SSP_EOF_K_G and dataIn = SSP_EOF_CODE_G) then
                  v.iEof      := '1';
                  v.iValidOut := '0';
                  v.state     := WAIT_SOF_S;

               elsif (dataKIn = SSP_IDLE_K_G and dataIn = SSP_IDLE_CODE_G) then
                  -- Ignore idle codes that arrive mid frame
                  v.iValidOut := '0';

               else
                  -- Unknown and/or incorrect K CODE
<<<<<<< HEAD
                  if BRK_FRAME_ON_ERROR_G then
                     v.iValidOut := '0';
                     v.iEof      := '1';
                     v.iEofe     := '1';
                     v.state     := WAIT_SOF_S;
                  else
                     v.iValidOut := '0';
                     v.iEofe     := '1';
                  end if;
=======
                  v.iValidOut := '0';
                  v.iEof      := '1';
                  v.iEofe     := '1';
                  v.errorOut  := '1';
                  v.state     := WAIT_SOF_S;
>>>>>>> d93275d3
               end if;

            end if;

            if (decErrIn = '1') then
               v.iEofe    := '1';
               v.errorOut := '1';
            end if;

         end if;

      end if;

      ----------------------------------------------------------------------------------------------
      -- Delay buffer to output SOF on first valid and EOF/EOFE on last valid
      ----------------------------------------------------------------------------------------------
      v.validOut := '0';
      if ((v.iValidOut = '1' or v.iEof = '1') and r.iValidOut = '1') then
         -- If new data arrived an existing data is waiting,
         -- Advance the pipeline and output the waiting data
         v.validOut := validIn;
         v.sof      := r.iSof;
         v.eof      := v.iEof;
         v.eofe     := v.iEofe;
         v.dataOut  := r.iDataOut;
      end if;

      if (RST_ASYNC_G = false and rst = RST_POLARITY_G) then
         v := REG_INIT_C;
      end if;

      rin      <= v;
      dataOut  <= r.dataOut;
      validOut <= r.validOut;
      errorOut <= r.errorOut;
      sof      <= r.sof;
      eof      <= r.eof;
      eofe     <= r.eofe;

   end process comb;

   -- Sequential process
   seq : process (clk, rst) is
   begin
      if (RST_ASYNC_G = true and rst = RST_POLARITY_G) then
         r <= REG_INIT_C after TPD_G;
      elsif (rising_edge(clk)) then
         r <= rin after TPD_G;
      end if;
   end process seq;

end architecture rtl;<|MERGE_RESOLUTION|>--- conflicted
+++ resolved
@@ -167,8 +167,8 @@
                   v.iValidOut := '0';
 
                else
+
                   -- Unknown and/or incorrect K CODE
-<<<<<<< HEAD
                   if BRK_FRAME_ON_ERROR_G then
                      v.iValidOut := '0';
                      v.iEof      := '1';
@@ -178,13 +178,7 @@
                      v.iValidOut := '0';
                      v.iEofe     := '1';
                   end if;
-=======
-                  v.iValidOut := '0';
-                  v.iEof      := '1';
-                  v.iEofe     := '1';
-                  v.errorOut  := '1';
-                  v.state     := WAIT_SOF_S;
->>>>>>> d93275d3
+
                end if;
 
             end if;
