-------------------------------------------------------------------------------
-- Company    : SLAC National Accelerator Laboratory
-------------------------------------------------------------------------------
-- Description: Axi lite interface for a single chip "generic SPI master"
--                For multiple chips on single bus connect multiple cores
--                to multiple AXI crossbar slaves and use Chip select outputs
--                (coreCsb) to multiplex select the addressed outputs (coreSDout and
--                coreSclk).
--                The coreCsb is active low. And active only if the corresponding
--                Axi Crossbar Slave is addressed.
--                DATA_SIZE_G - Corresponds to total read or write command size (not just data size).
--                              Example: DATA_SIZE_G = 24
--                                       1-bit command, 15-bit address word and 8-bit data
-------------------------------------------------------------------------------
-- This file is part of 'SLAC Firmware Standard Library'.
-- It is subject to the license terms in the LICENSE.txt file found in the
-- top-level directory of this distribution and at:
--    https://confluence.slac.stanford.edu/display/ppareg/LICENSE.html.
-- No part of 'SLAC Firmware Standard Library', including this file,
-- may be copied, modified, propagated, or distributed except according to
-- the terms contained in the LICENSE.txt file.
-------------------------------------------------------------------------------

library ieee;
use ieee.std_logic_1164.all;
use ieee.std_logic_arith.all;
use ieee.std_logic_unsigned.all;

library unisim;
use unisim.vcomponents.all;

library surf;
use surf.StdRtlPkg.all;
use surf.AxiLitePkg.all;

entity AxiSpiMaster is
   generic (
      TPD_G             : time     := 1 ns;
      ADDRESS_SIZE_G    : natural  := 15;
      DATA_SIZE_G       : natural  := 8;
      MODE_G            : string   := "RW";  -- Or "WO" (write only),  "RO" (read only)
      SHADOW_EN_G       : boolean  := false;
      SHADOW_MEM_TYPE_G : string   := "block";
      CPHA_G            : sl       := '0';
      CPOL_G            : sl       := '0';
      CLK_PERIOD_G      : real     := 6.4E-9;
      SPI_SCLK_PERIOD_G : real     := 100.0E-6;
      SPI_NUM_CHIPS_G   : positive := 1);
   port (
      -- AXI-Lite Interface
      axiClk         : in  sl;
      axiRst         : in  sl;
      axiReadMaster  : in  AxiLiteReadMasterType;
      axiReadSlave   : out AxiLiteReadSlaveType;
      axiWriteMaster : in  AxiLiteWriteMasterType;
      axiWriteSlave  : out AxiLiteWriteSlaveType;
      -- Copy of the shadow memory (SHADOW_EN_G=true)
      shadowAddr     : in  slv(log2(SPI_NUM_CHIPS_G)+ADDRESS_SIZE_G-1 downto 0) := (others => '0');
      shadowData     : out slv(DATA_SIZE_G-1 downto 0)                          := (others => '0');
      -- SPI Interface
      coreSclk       : out sl;
      coreSDin       : in  sl;
      coreSDout      : out sl;
      coreCsb        : out sl;  -- coreCsb is for legacy firmware without SPI_NUM_CHIPS_G generic
      coreMCsb       : out slv(SPI_NUM_CHIPS_G-1 downto 0));
end entity AxiSpiMaster;

architecture rtl of AxiSpiMaster is

   -- AdcCore Outputs
   constant PACKET_SIZE_C : positive := ite(MODE_G = "RW", 1, 0) + ADDRESS_SIZE_G + DATA_SIZE_G;  -- "1+" For R/W command bit
   constant CHIP_BITS_C   : integer  := log2(SPI_NUM_CHIPS_G);

   signal rdData : slv(PACKET_SIZE_C-1 downto 0);
   signal rdEn   : sl;

   type StateType is (WAIT_AXI_TXN_S, WAIT_CYCLE_S, WAIT_CYCLE_SHADOW_S, WAIT_SPI_TXN_DONE_S, SHADOW_READ_DONE_S);


   signal memData : slv(DATA_SIZE_G-1 downto 0)                := (others => '0');
   signal memAddr : slv(ADDRESS_SIZE_G+CHIP_BITS_C-1 downto 0) := (others => '0');

   -- Registers
   type RegType is record
      state         : StateType;
      axiReadSlave  : AxiLiteReadSlaveType;
      axiWriteSlave : AxiLiteWriteSlaveType;
      -- Adc Core Inputs
      wrData        : slv(PACKET_SIZE_C-1 downto 0);
      chipSel       : slv(CHIP_BITS_C-1 downto 0);
      wrEn          : sl;
   end record RegType;

   constant REG_INIT_C : RegType := (
      state         => WAIT_AXI_TXN_S,
      axiReadSlave  => AXI_LITE_READ_SLAVE_INIT_C,
      axiWriteSlave => AXI_LITE_WRITE_SLAVE_INIT_C,
      wrData        => (others => '0'),
      chipSel       => (others => '0'),
      wrEn          => '0');

   signal r   : RegType := REG_INIT_C;
   signal rin : RegType;
   signal csb : slv(SPI_NUM_CHIPS_G-1 downto 0);

begin

   SHADOW_RAM_GEN : if (SHADOW_EN_G) generate
      memAddr <= r.chipSel & r.wrData(DATA_SIZE_G+ADDRESS_SIZE_G-1 downto DATA_SIZE_G);
      U_DualPortRam_1 : entity surf.DualPortRam
         generic map (
            TPD_G         => TPD_G,
            MEMORY_TYPE_G => SHADOW_MEM_TYPE_G,
            REG_EN_G      => false,
            DATA_WIDTH_G  => DATA_SIZE_G,
            ADDR_WIDTH_G  => ADDRESS_SIZE_G+CHIP_BITS_C)
         port map (
<<<<<<< HEAD
            clka  => axiClk,                            -- [in]
            ena   => '1',                               -- [in]
            wea   => r.wrEn,                            -- [in]
            rsta  => axiRst,                            -- [in]
            addra => memAddr,                           -- [in]
            dina  => r.wrData(DATA_SIZE_G-1 downto 0),  -- [in]
            douta => memData,                           -- [out]
            clkb  => axiClk,                            -- [in]
            enb   => '1',                               -- [in]
            rstb  => axiRst,                            -- [in]
            addrb => shadowAddr,                        -- [in]
            doutb => shadowData);                       -- [out]
=======
            clka  => axiClk,            -- [in]
            ena   => '1',               -- [in]
            wea   => r.wrEn,            -- [in]
            rsta  => axiRst,            -- [in]
            addra => r.wrData(DATA_SIZE_G+ADDRESS_SIZE_G-1 downto DATA_SIZE_G),  -- [in]
            dina  => r.wrData(DATA_SIZE_G-1 downto 0),  -- [in]
            douta => memData,           -- [out]
            clkb  => axiClk,            -- [in]
            enb   => '1',               -- [in]
            rstb  => axiRst,            -- [in]
            addrb => shadowAddr,        -- [in]
            doutb => shadowData);       -- [out]
>>>>>>> d3817a58

   end generate SHADOW_RAM_GEN;


   comb : process (axiReadMaster, axiRst, axiWriteMaster, memData, r, rdData,
                   rdEn) is
      variable v         : RegType;
      variable axiStatus : AxiLiteStatusType;
   begin
      v := r;

      axiSlaveWaitTxn(axiWriteMaster, axiReadMaster, v.axiWriteSlave, v.axiReadSlave, axiStatus);

      case (r.state) is
         when WAIT_AXI_TXN_S =>

            if (axiStatus.readEnable = '1') then
               if (SHADOW_EN_G) then
                  v.state                   := WAIT_CYCLE_SHADOW_S;  -- just go to wait a cycle for memData to update
                  v.wrData(PACKET_SIZE_C-1) := '1';  -- indicate axi lite read in WAIT_SPI_TXN_DONE_S checking
                  if (ADDRESS_SIZE_G > 0) then
                     v.wrData(DATA_SIZE_G+ADDRESS_SIZE_G-1 downto DATA_SIZE_G) := axiReadMaster.araddr(2+ADDRESS_SIZE_G-1 downto 2);  -- setup memAddr
                  end if;
                  v.chipSel := axiReadMaster.araddr(CHIP_BITS_C+ADDRESS_SIZE_G+1 downto 2+ADDRESS_SIZE_G);
               elsif (MODE_G = "WO") then
                  axiSlaveReadResponse(v.axiReadSlave, AXI_RESP_DECERR_C);
               else
                  -- No read bit when mode is read-only
                  if (MODE_G /= "RO") then
                     v.wrData(PACKET_SIZE_C-1) := '1';
                  end if;

                  -- Address
                  if (ADDRESS_SIZE_G > 0) then
                     v.wrData(DATA_SIZE_G+ADDRESS_SIZE_G-1 downto DATA_SIZE_G) := axiReadMaster.araddr(2+ADDRESS_SIZE_G-1 downto 2);
                     -- Setting data segment to all 1 allows it to float so that slave side can drive it
                     -- in shared sdio configurations
                     v.wrData(DATA_SIZE_G-1 downto 0)                          := (others => '1');
                  end if;

                  -- If there are no address bits, readback will reuse the last wrData when shifting
                  v.chipSel := axiReadMaster.araddr(CHIP_BITS_C+ADDRESS_SIZE_G+1 downto 2+ADDRESS_SIZE_G);
                  v.wrEn    := '1';
                  v.state   := WAIT_CYCLE_S;
               end if;

            elsif (axiStatus.writeEnable = '1') then
               if (MODE_G = "RO") then
                  axiSlaveWriteResponse(v.axiWriteSlave, AXI_RESP_DECERR_C);
               else
                  -- No write bit when mode is write-only
                  if (MODE_G /= "WO") then
                     v.wrData(PACKET_SIZE_C-1) := '0';
                  end if;

                  -- Address (make sure that the assigned AXI address in the crossbar is big enough)
                  if (ADDRESS_SIZE_G > 0) then
                     v.wrData(DATA_SIZE_G+ADDRESS_SIZE_G-1 downto DATA_SIZE_G) := axiWriteMaster.awaddr(2+ADDRESS_SIZE_G-1 downto 2);
                  end if;
                  -- Data
                  v.wrData(DATA_SIZE_G-1 downto 0) := axiWriteMaster.wdata(DATA_SIZE_G-1 downto 0);
                  -- Chip select
                  v.chipSel                        := axiWriteMaster.awaddr(CHIP_BITS_C+ADDRESS_SIZE_G+1 downto 2+ADDRESS_SIZE_G);
                  v.wrEn                           := '1';
                  v.state                          := WAIT_CYCLE_S;
               end if;
            end if;

         when WAIT_CYCLE_S =>
            -- Wait for rdEn to drop
            if (rdEn = '0') then
               v.wrEn  := '0';
               v.state := WAIT_SPI_TXN_DONE_S;
            end if;

         when WAIT_CYCLE_SHADOW_S =>
            -- wait for memData
            v.state := SHADOW_READ_DONE_S;

         when WAIT_SPI_TXN_DONE_S =>

            if (rdEn = '1') then
               v.state := WAIT_AXI_TXN_S;
               if (MODE_G = "WO" or (MODE_G = "RW" and r.wrData(PACKET_SIZE_C-1) = '0')) then
                  axiSlaveWriteResponse(v.axiWriteSlave);
               else
                  v.axiReadSlave.rdata(DATA_SIZE_G-1 downto 0) := rdData(DATA_SIZE_G-1 downto 0);
                  axiSlaveReadResponse(v.axiReadSlave);
               end if;
            end if;

         when SHADOW_READ_DONE_S =>
            v.axiReadSlave.rdata(DATA_SIZE_G-1 downto 0) := memData;
            axiSlaveReadResponse(v.axiReadSlave);
            v.state                                      := WAIT_AXI_TXN_S;

         when others => null;
      end case;

      -- Check if single access
      if (SPI_NUM_CHIPS_G = 1) then
         v.chipSel := (others => '0');
      end if;

      if (axiRst = '1') then
         v := REG_INIT_C;
      end if;

      rin <= v;

      axiWriteSlave <= r.axiWriteSlave;
      axiReadSlave  <= r.axiReadSlave;

   end process comb;

   seq : process (axiClk) is
   begin
      if (rising_edge(axiClk)) then
         r <= rin after TPD_G;
      end if;
   end process seq;

   SpiMaster_1 : entity surf.SpiMaster
      generic map (
         TPD_G             => TPD_G,
         NUM_CHIPS_G       => SPI_NUM_CHIPS_G,
         DATA_SIZE_G       => PACKET_SIZE_C,
         CPHA_G            => CPHA_G,
         CPOL_G            => CPOL_G,
         CLK_PERIOD_G      => CLK_PERIOD_G,
         SPI_SCLK_PERIOD_G => SPI_SCLK_PERIOD_G)
      port map (
         clk     => axiClk,
         sRst    => axiRst,
         chipSel => r.chipSel,
         wrEn    => r.wrEn,
         wrData  => r.wrData,
         rdEn    => rdEn,
         rdData  => rdData,
         spiCsL  => csb,
         spiSclk => coreSclk,
         spiSdi  => coreSDout,
         spiSdo  => coreSDin);

   coreCsb  <= csb(0);
   coreMCsb <= csb;

end architecture rtl;<|MERGE_RESOLUTION|>--- conflicted
+++ resolved
@@ -115,7 +115,6 @@
             DATA_WIDTH_G  => DATA_SIZE_G,
             ADDR_WIDTH_G  => ADDRESS_SIZE_G+CHIP_BITS_C)
          port map (
-<<<<<<< HEAD
             clka  => axiClk,                            -- [in]
             ena   => '1',                               -- [in]
             wea   => r.wrEn,                            -- [in]
@@ -128,20 +127,6 @@
             rstb  => axiRst,                            -- [in]
             addrb => shadowAddr,                        -- [in]
             doutb => shadowData);                       -- [out]
-=======
-            clka  => axiClk,            -- [in]
-            ena   => '1',               -- [in]
-            wea   => r.wrEn,            -- [in]
-            rsta  => axiRst,            -- [in]
-            addra => r.wrData(DATA_SIZE_G+ADDRESS_SIZE_G-1 downto DATA_SIZE_G),  -- [in]
-            dina  => r.wrData(DATA_SIZE_G-1 downto 0),  -- [in]
-            douta => memData,           -- [out]
-            clkb  => axiClk,            -- [in]
-            enb   => '1',               -- [in]
-            rstb  => axiRst,            -- [in]
-            addrb => shadowAddr,        -- [in]
-            doutb => shadowData);       -- [out]
->>>>>>> d3817a58
 
    end generate SHADOW_RAM_GEN;
 
