-------------------------------------------------------------------------------
-- File       : Pgp3GthUsWrapper.vhd
-- Company    : SLAC National Accelerator Laboratory
-------------------------------------------------------------------------------
-- Description: 
-------------------------------------------------------------------------------
-- This file is part of 'SLAC Firmware Standard Library'.
-- It is subject to the license terms in the LICENSE.txt file found in the 
-- top-level directory of this distribution and at: 
--    https://confluence.slac.stanford.edu/display/ppareg/LICENSE.html. 
-- No part of 'SLAC Firmware Standard Library', including this file, 
-- may be copied, modified, propagated, or distributed except according to 
-- the terms contained in the LICENSE.txt file.
-------------------------------------------------------------------------------

library ieee;
use ieee.std_logic_1164.all;
use ieee.std_logic_arith.all;
use ieee.std_logic_unsigned.all;


use work.StdRtlPkg.all;
use work.AxiStreamPkg.all;
use work.AxiLitePkg.all;
use work.Pgp3Pkg.all;

library unisim;
use unisim.vcomponents.all;

entity Pgp3GthUsWrapper is
   generic (
<<<<<<< HEAD
      TPD_G                       : time                   := 1 ns;
      ROGUE_SIM_EN_G              : boolean                := false;
      ROGUE_SIM_USER_ID_G         : integer range 0 to 63  := 1;
      SYNTH_MODE_G                : string                 := "inferred";
      MEMORY_TYPE_G               : string                 := "block";
      NUM_LANES_G                 : positive range 1 to 4  := 1;
      NUM_VC_G                    : positive range 1 to 16 := 4;
      REFCLK_G                    : boolean                := false;  --  FALSE: pgpRefClkP/N,  TRUE: pgpRefClkIn
      RATE_G                      : string                 := "10.3125Gbps";  -- or "6.25Gbps" 
=======
      TPD_G                       : time                     := 1 ns;
      ROGUE_SIM_EN_G              : boolean                  := false;
      ROGUE_SIM_PORT_NUM_G        : natural range 0 to 65535 := 1;
      NUM_LANES_G                 : positive range 1 to 4    := 1;
      NUM_VC_G                    : positive range 1 to 16   := 4;
      REFCLK_G                    : boolean                  := false;  --  FALSE: pgpRefClkP/N,  TRUE: pgpRefClkIn
      RATE_G                      : string                   := "10.3125Gbps";  -- or "6.25Gbps" or "3.125Gbps" 
>>>>>>> ac12716b
      ----------------------------------------------------------------------------------------------
      -- PGP Settings
      ----------------------------------------------------------------------------------------------
      PGP_RX_ENABLE_G             : boolean                  := true;
      RX_ALIGN_SLIP_WAIT_G        : integer                  := 32;
      PGP_TX_ENABLE_G             : boolean                  := true;
      TX_CELL_WORDS_MAX_G         : integer                  := PGP3_DEFAULT_TX_CELL_WORDS_MAX_C;  -- Number of 64-bit words per cell
      TX_MUX_MODE_G               : string                   := "INDEXED";  -- Or "ROUTED"
      TX_MUX_TDEST_ROUTES_G       : Slv8Array                := (0      => "--------");  -- Only used in ROUTED mode
      TX_MUX_TDEST_LOW_G          : integer range 0 to 7     := 0;
      TX_MUX_ILEAVE_EN_G          : boolean                  := true;
      TX_MUX_ILEAVE_ON_NOTVALID_G : boolean                  := true;
      EN_PGP_MON_G                : boolean                  := false;
      EN_GTH_DRP_G                : boolean                  := false;
      EN_QPLL_DRP_G               : boolean                  := false;
      TX_POLARITY_G               : slv(3 downto 0)          := x"0";
      RX_POLARITY_G               : slv(3 downto 0)          := x"0";
      AXIL_BASE_ADDR_G            : slv(31 downto 0)         := (others => '0');
      AXIL_CLK_FREQ_G             : real                     := 125.0E+6);
   port (
      -- Stable Clock and Reset
      stableClk         : in  sl;       -- GT needs a stable clock to "boot up"
      stableRst         : in  sl;
      -- Gt Serial IO
      pgpGtTxP          : out slv(NUM_LANES_G-1 downto 0);
      pgpGtTxN          : out slv(NUM_LANES_G-1 downto 0);
      pgpGtRxP          : in  slv(NUM_LANES_G-1 downto 0);
      pgpGtRxN          : in  slv(NUM_LANES_G-1 downto 0);
      -- GT Clocking
      pgpRefClkP        : in  sl                                                     := '0';  -- 156.25 MHz
      pgpRefClkN        : in  sl                                                     := '1';  -- 156.25 MHz
      pgpRefClkIn       : in  sl                                                     := '0';  -- 156.25 MHz
      pgpRefClkOut      : out sl;
      pgpRefClkDiv2Bufg : out sl;
      -- Clocking
      pgpClk            : out slv(NUM_LANES_G-1 downto 0);
      pgpClkRst         : out slv(NUM_LANES_G-1 downto 0);
      -- Non VC Rx Signals
      pgpRxIn           : in  Pgp3RxInArray(NUM_LANES_G-1 downto 0);
      pgpRxOut          : out Pgp3RxOutArray(NUM_LANES_G-1 downto 0);
      -- Non VC Tx Signals
      pgpTxIn           : in  Pgp3TxInArray(NUM_LANES_G-1 downto 0);
      pgpTxOut          : out Pgp3TxOutArray(NUM_LANES_G-1 downto 0);
      -- Frame Transmit Interface
      pgpTxMasters      : in  AxiStreamMasterArray((NUM_LANES_G*NUM_VC_G)-1 downto 0);
      pgpTxSlaves       : out AxiStreamSlaveArray((NUM_LANES_G*NUM_VC_G)-1 downto 0);
      -- Frame Receive Interface
      pgpRxMasters      : out AxiStreamMasterArray((NUM_LANES_G*NUM_VC_G)-1 downto 0);
      pgpRxCtrl         : in  AxiStreamCtrlArray((NUM_LANES_G*NUM_VC_G)-1 downto 0);  -- Used in implementation only
      pgpRxSlaves       : in  AxiStreamSlaveArray((NUM_LANES_G*NUM_VC_G)-1 downto 0) := (others => AXI_STREAM_SLAVE_FORCE_C);  -- Used in simulation only
      -- AXI-Lite Register Interface (axilClk domain)
      axilClk           : in  sl                                                     := '0';  -- Stable Clock
      axilRst           : in  sl                                                     := '0';
      axilReadMaster    : in  AxiLiteReadMasterType                                  := AXI_LITE_READ_MASTER_INIT_C;
      axilReadSlave     : out AxiLiteReadSlaveType                                   := AXI_LITE_READ_SLAVE_EMPTY_DECERR_C;
      axilWriteMaster   : in  AxiLiteWriteMasterType                                 := AXI_LITE_WRITE_MASTER_INIT_C;
      axilWriteSlave    : out AxiLiteWriteSlaveType                                  := AXI_LITE_WRITE_SLAVE_EMPTY_DECERR_C);
end Pgp3GthUsWrapper;

architecture rtl of Pgp3GthUsWrapper is

   signal qpllLock   : Slv2Array(3 downto 0) := (others => "00");
   signal qpllClk    : Slv2Array(3 downto 0) := (others => "00");
   signal qpllRefclk : Slv2Array(3 downto 0) := (others => "00");
   signal qpllRst    : Slv2Array(3 downto 0) := (others => "00");

   signal pgpRefClkDiv2 : sl;
   signal pgpRefClk     : sl;

   constant NUM_AXIL_MASTERS_C : integer := NUM_LANES_G+1;
   constant QPLL_AXIL_INDEX_C  : integer := NUM_AXIL_MASTERS_C-1;

   constant XBAR_CONFIG_C : AxiLiteCrossbarMasterConfigArray(NUM_AXIL_MASTERS_C-1 downto 0) :=
      genAxiLiteConfig(NUM_AXIL_MASTERS_C, AXIL_BASE_ADDR_G, 16, 13);

   signal axilReadMasters  : AxiLiteReadMasterArray(NUM_AXIL_MASTERS_C-1 downto 0)  := (others => AXI_LITE_READ_MASTER_INIT_C);
   signal axilReadSlaves   : AxiLiteReadSlaveArray(NUM_AXIL_MASTERS_C-1 downto 0)   := (others => AXI_LITE_READ_SLAVE_EMPTY_DECERR_C);
   signal axilWriteMasters : AxiLiteWriteMasterArray(NUM_AXIL_MASTERS_C-1 downto 0) := (others => AXI_LITE_WRITE_MASTER_INIT_C);
   signal axilWriteSlaves  : AxiLiteWriteSlaveArray(NUM_AXIL_MASTERS_C-1 downto 0)  := (others => AXI_LITE_WRITE_SLAVE_EMPTY_DECERR_C);

begin

   pgpRefClkOut <= pgpRefClk;

   INT_REFCLK : if (REFCLK_G = false) generate

      U_BUFG_GT : BUFG_GT
         port map (
            I       => pgpRefClkDiv2,
            CE      => '1',
            CLR     => '0',
            CEMASK  => '1',
            CLRMASK => '1',
            DIV     => "000",           -- Divide by 1
            O       => pgpRefClkDiv2Bufg);

      U_pgpRefClk : IBUFDS_GTE3
         generic map (
            REFCLK_EN_TX_PATH  => '0',
            REFCLK_HROW_CK_SEL => "00",  -- 2'b00: ODIV2 = O
            REFCLK_ICNTL_RX    => "00")
         port map (
            I     => pgpRefClkP,
            IB    => pgpRefClkN,
            CEB   => '0',
            ODIV2 => pgpRefClkDiv2,
            O     => pgpRefClk);

   end generate;

   EXT_REFCLK : if (REFCLK_G = true) generate

      pgpRefClkDiv2Bufg <= '0';
      pgpRefClk         <= pgpRefClkIn;

   end generate;

   REAL_PGP : if (not ROGUE_SIM_EN_G) generate

      U_XBAR : entity work.AxiLiteCrossbar
         generic map (
            TPD_G              => TPD_G,
            NUM_SLAVE_SLOTS_G  => 1,
            NUM_MASTER_SLOTS_G => NUM_AXIL_MASTERS_C,
            MASTERS_CONFIG_G   => XBAR_CONFIG_C)
         port map (
            axiClk              => axilClk,
            axiClkRst           => axilRst,
            sAxiWriteMasters(0) => axilWriteMaster,
            sAxiWriteSlaves(0)  => axilWriteSlave,
            sAxiReadMasters(0)  => axilReadMaster,
            sAxiReadSlaves(0)   => axilReadSlave,
            mAxiWriteMasters    => axilWriteMasters,
            mAxiWriteSlaves     => axilWriteSlaves,
            mAxiReadMasters     => axilReadMasters,
            mAxiReadSlaves      => axilReadSlaves);

      U_QPLL : entity work.Pgp3GthUsQpll
         generic map (
            TPD_G    => TPD_G,
            RATE_G   => RATE_G,
            EN_DRP_G => EN_QPLL_DRP_G)
         port map (
            -- Stable Clock and Reset
            stableClk       => stableClk,                            -- [in]
            stableRst       => stableRst,                            -- [in]
            -- QPLL Clocking
            pgpRefClk       => pgpRefClk,                            -- [in]
            qpllLock        => qpllLock,                             -- [out]
            qpllClk         => qpllClk,                              -- [out]
            qpllRefclk      => qpllRefclk,                           -- [out]
            qpllRst         => qpllRst,                              -- [in]
            axilClk         => axilClk,                              -- [in]
            axilRst         => axilRst,                              -- [in]
            axilReadMaster  => axilReadMasters(QPLL_AXIL_INDEX_C),   -- [in]
            axilReadSlave   => axilReadSlaves(QPLL_AXIL_INDEX_C),    -- [out]
            axilWriteMaster => axilWriteMasters(QPLL_AXIL_INDEX_C),  -- [in]
            axilWriteSlave  => axilWriteSlaves(QPLL_AXIL_INDEX_C));  -- [out]

      -----------
      -- PGP Core
      -----------
      GEN_LANE : for i in NUM_LANES_G-1 downto 0 generate
         U_Pgp : entity work.Pgp3GthUs
            generic map (
               TPD_G                       => TPD_G,
               RATE_G                      => RATE_G,
               SYNTH_MODE_G                => SYNTH_MODE_G,
               ----------------------------------------------------------------------------------------------
               -- PGP Settings
               ----------------------------------------------------------------------------------------------
               PGP_RX_ENABLE_G             => PGP_RX_ENABLE_G,
               RX_ALIGN_SLIP_WAIT_G        => RX_ALIGN_SLIP_WAIT_G,
               PGP_TX_ENABLE_G             => PGP_TX_ENABLE_G,
               NUM_VC_G                    => NUM_VC_G,
               TX_CELL_WORDS_MAX_G         => TX_CELL_WORDS_MAX_G,
               TX_MUX_MODE_G               => TX_MUX_MODE_G,
               TX_MUX_TDEST_ROUTES_G       => TX_MUX_TDEST_ROUTES_G,
               TX_MUX_TDEST_LOW_G          => TX_MUX_TDEST_LOW_G,
               TX_MUX_ILEAVE_EN_G          => TX_MUX_ILEAVE_EN_G,
               TX_MUX_ILEAVE_ON_NOTVALID_G => TX_MUX_ILEAVE_ON_NOTVALID_G,
               EN_PGP_MON_G                => EN_PGP_MON_G,
               EN_DRP_G                    => EN_GTH_DRP_G,
               TX_POLARITY_G               => TX_POLARITY_G(i),
               RX_POLARITY_G               => RX_POLARITY_G(i),
               AXIL_BASE_ADDR_G            => XBAR_CONFIG_C(i).baseAddr,
               AXIL_CLK_FREQ_G             => AXIL_CLK_FREQ_G)
            port map (
               -- Stable Clock and Reset
               stableClk       => stableClk,
               stableRst       => stableRst,
               -- QPLL Interface
               qpllLock        => qpllLock(i),
               qpllClk         => qpllClk(i),
               qpllRefclk      => qpllRefclk(i),
               qpllRst         => qpllRst(i),
               -- Gt Serial IO
               pgpGtTxP        => pgpGtTxP(i),
               pgpGtTxN        => pgpGtTxN(i),
               pgpGtRxP        => pgpGtRxP(i),
               pgpGtRxN        => pgpGtRxN(i),
               -- Clocking
               pgpClk          => pgpClk(i),
               pgpClkRst       => pgpClkRst(i),
               -- Non VC Rx Signals
               pgpRxIn         => pgpRxIn(i),
               pgpRxOut        => pgpRxOut(i),
               -- Non VC Tx Signals
               pgpTxIn         => pgpTxIn(i),
               pgpTxOut        => pgpTxOut(i),
               -- Frame Transmit Interface
               pgpTxMasters    => pgpTxMasters(((i+1)*NUM_VC_G)-1 downto (i*NUM_VC_G)),
               pgpTxSlaves     => pgpTxSlaves(((i+1)*NUM_VC_G)-1 downto (i*NUM_VC_G)),
               -- Frame Receive Interface
               pgpRxMasters    => pgpRxMasters(((i+1)*NUM_VC_G)-1 downto (i*NUM_VC_G)),
               pgpRxCtrl       => pgpRxCtrl(((i+1)*NUM_VC_G)-1 downto (i*NUM_VC_G)),
               -- AXI-Lite Register Interface (axilClk domain)
               axilClk         => axilClk,
               axilRst         => axilRst,
               axilReadMaster  => axilReadMasters(i),
               axilReadSlave   => axilReadSlaves(i),
               axilWriteMaster => axilWriteMasters(i),
               axilWriteSlave  => axilWriteSlaves(i));

      end generate GEN_LANE;

   end generate REAL_PGP;

   SIM_PGP : if (ROGUE_SIM_EN_G) generate
      GEN_LANE : for i in NUM_LANES_G-1 downto 0 generate
         U_Rogue : entity work.RoguePgp3Sim
            generic map(
<<<<<<< HEAD
               TPD_G         => TPD_G,
               SYNTH_MODE_G  => SYNTH_MODE_G,
               MEMORY_TYPE_G => MEMORY_TYPE_G,
               USER_ID_G     => (ROGUE_SIM_USER_ID_G+i),
               NUM_VC_G      => NUM_VC_G)
=======
               TPD_G      => TPD_G,
               PORT_NUM_G => (ROGUE_SIM_PORT_NUM_G+(i*32)),
               NUM_VC_G   => NUM_VC_G)
>>>>>>> ac12716b
            port map(
               -- GT Ports
               pgpRefClk       => pgpRefClk,
               pgpGtTxP        => pgpGtTxP(i),
               pgpGtTxN        => pgpGtTxN(i),
               pgpGtRxP        => pgpGtRxP(i),
               pgpGtRxN        => pgpGtRxN(i),
               -- PGP Clock and Reset
               pgpClk          => pgpClk(i),
               pgpClkRst       => pgpClkRst(i),
               -- Non VC Rx Signals
               pgpRxIn         => pgpRxIn(i),
               pgpRxOut        => pgpRxOut(i),
               -- Non VC Tx Signals
               pgpTxIn         => pgpTxIn(i),
               pgpTxOut        => pgpTxOut(i),
               -- Frame Transmit Interface
               pgpTxMasters    => pgpTxMasters(((i+1)*NUM_VC_G)-1 downto (i*NUM_VC_G)),
               pgpTxSlaves     => pgpTxSlaves(((i+1)*NUM_VC_G)-1 downto (i*NUM_VC_G)),
               -- Frame Receive Interface
               pgpRxMasters    => pgpRxMasters(((i+1)*NUM_VC_G)-1 downto (i*NUM_VC_G)),
               pgpRxSlaves     => pgpRxSlaves(((i+1)*NUM_VC_G)-1 downto (i*NUM_VC_G)),
               -- AXI-Lite Register Interface (axilClk domain)
               axilClk         => axilClk,
               axilRst         => axilRst,
               axilReadMaster  => axilReadMasters(i),
               axilReadSlave   => axilReadSlaves(i),
               axilWriteMaster => axilWriteMasters(i),
               axilWriteSlave  => axilWriteSlaves(i));
      end generate GEN_LANE;
   end generate SIM_PGP;

end rtl;<|MERGE_RESOLUTION|>--- conflicted
+++ resolved
@@ -29,25 +29,15 @@
 
 entity Pgp3GthUsWrapper is
    generic (
-<<<<<<< HEAD
-      TPD_G                       : time                   := 1 ns;
-      ROGUE_SIM_EN_G              : boolean                := false;
-      ROGUE_SIM_USER_ID_G         : integer range 0 to 63  := 1;
-      SYNTH_MODE_G                : string                 := "inferred";
-      MEMORY_TYPE_G               : string                 := "block";
-      NUM_LANES_G                 : positive range 1 to 4  := 1;
-      NUM_VC_G                    : positive range 1 to 16 := 4;
-      REFCLK_G                    : boolean                := false;  --  FALSE: pgpRefClkP/N,  TRUE: pgpRefClkIn
-      RATE_G                      : string                 := "10.3125Gbps";  -- or "6.25Gbps" 
-=======
       TPD_G                       : time                     := 1 ns;
       ROGUE_SIM_EN_G              : boolean                  := false;
       ROGUE_SIM_PORT_NUM_G        : natural range 0 to 65535 := 1;
+      SYNTH_MODE_G                : string                 := "inferred";
+      MEMORY_TYPE_G               : string                 := "block";
       NUM_LANES_G                 : positive range 1 to 4    := 1;
       NUM_VC_G                    : positive range 1 to 16   := 4;
       REFCLK_G                    : boolean                  := false;  --  FALSE: pgpRefClkP/N,  TRUE: pgpRefClkIn
       RATE_G                      : string                   := "10.3125Gbps";  -- or "6.25Gbps" or "3.125Gbps" 
->>>>>>> ac12716b
       ----------------------------------------------------------------------------------------------
       -- PGP Settings
       ----------------------------------------------------------------------------------------------
@@ -280,17 +270,11 @@
       GEN_LANE : for i in NUM_LANES_G-1 downto 0 generate
          U_Rogue : entity work.RoguePgp3Sim
             generic map(
-<<<<<<< HEAD
-               TPD_G         => TPD_G,
+               TPD_G      => TPD_G,
                SYNTH_MODE_G  => SYNTH_MODE_G,
                MEMORY_TYPE_G => MEMORY_TYPE_G,
-               USER_ID_G     => (ROGUE_SIM_USER_ID_G+i),
-               NUM_VC_G      => NUM_VC_G)
-=======
-               TPD_G      => TPD_G,
                PORT_NUM_G => (ROGUE_SIM_PORT_NUM_G+(i*32)),
                NUM_VC_G   => NUM_VC_G)
->>>>>>> ac12716b
             port map(
                -- GT Ports
                pgpRefClk       => pgpRefClk,
