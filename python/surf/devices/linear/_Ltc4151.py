#-----------------------------------------------------------------------------
# Title      : PyRogue _Ltc2945 Module
#-----------------------------------------------------------------------------
# Description:
# PyRogue _Ltc2945 Module
#-----------------------------------------------------------------------------
# This file is part of 'SLAC Firmware Standard Library'.
# It is subject to the license terms in the LICENSE.txt file found in the
# top-level directory of this distribution and at:
#    https://confluence.slac.stanford.edu/display/ppareg/LICENSE.html.
# No part of 'SLAC Firmware Standard Library', including this file,
# may be copied, modified, propagated, or distributed except according to
# the terms contained in the LICENSE.txt file.
#-----------------------------------------------------------------------------

import pyrogue as pr

class Ltc4151(pr.Device):
    def __init__(self,
                 pollInterval = 1,
                 senseRes     = 20.E-3, # Units of Ohms
                 **kwargs):

        super().__init__(**kwargs)

        self.senseRes = senseRes

        self.add(pr.RemoteVariable(
            name         = 'SenseMsb',
            description  = 'Sense MSB Data',
            offset       = (0x0 << 2),
            bitSize      = 8,
            bitOffset    = 0,
            base         = pr.UInt,
            mode         = 'RO',
            pollInterval = pollInterval,
            hidden       = False,
        ))

        self.add(pr.RemoteVariable(
            name         = 'SenseLsb',
            description  = 'Sense LSB Data',
            offset       = (0x1 << 2),
            bitSize      = 8,
            bitOffset    = 0,
            base         = pr.UInt,
            mode         = 'RO',
            pollInterval = pollInterval,
            hidden       = False,
        ))

        self.add(pr.LinkVariable(
            name         = 'Iin',
            description  = 'Current Measurement',
            mode         = 'RO',
            units        = 'A',
            disp         = '{:1.3f}',
            dependencies = [self.SenseMsb,self.SenseLsb],
<<<<<<< HEAD
            linkedGet    = lambda: (int(self.SenseMsb.value()<<4)|int(self.SenseLsb.value()>>4))*20.0E-6/self.senseRes
=======
            linkedGet    = lambda read: (int(self.SenseMsb.get(read=read)<<4)|int(self.SenseLsb.get(read=read)&0xF))*20.0E-6/self.senseRes
>>>>>>> 5acbf5e8
        ))

        self.add(pr.RemoteVariable(
            name         = 'VinMsb',
            description  = 'Vin MSB Data',
            offset       = (0x2 << 2),
            bitSize      = 8,
            bitOffset    = 0,
            base         = pr.UInt,
            mode         = 'RO',
            pollInterval = pollInterval,
            hidden       = False,
        ))

        self.add(pr.RemoteVariable(
            name         = 'VinLsb',
            description  = 'Vin LSB Data',
            offset       = (0x3 << 2),
            bitSize      = 8,
            bitOffset    = 0,
            base         = pr.UInt,
            mode         = 'RO',
            pollInterval = pollInterval,
            hidden       = False,
        ))

        self.add(pr.LinkVariable(
            name         = 'Vin',
            description  = 'Voltage Measurement',
            mode         = 'RO',
            units        = 'V',
            disp         = '{:1.3f}',
            dependencies = [self.VinMsb,self.VinLsb],
<<<<<<< HEAD
            linkedGet    = lambda: (int(self.VinMsb.value()<<4)|int(self.VinLsb.value()>>4))*25.0E-3
=======
            linkedGet    = lambda read: (int(self.VinMsb.get(read=read)<<4)|int(self.VinLsb.get(read=read)&0xF))*25.0E-3
>>>>>>> 5acbf5e8
        ))

        self.add(pr.LinkVariable(
            name         = 'Pin',
            description  = 'Power Measurement',
            mode         = 'RO',
            units        = 'W',
            disp         = '{:1.3f}',
            dependencies = [self.Vin,self.Iin],
            linkedGet    = lambda read: (self.Vin.get(read=read))*(self.Iin.get(read=read))
        ))

        self.add(pr.RemoteVariable(
            name         = 'AdinMsb',
            description  = 'Adin MSB Data',
            offset       = (0x4 << 2),
            bitSize      = 8,
            bitOffset    = 0,
            base         = pr.UInt,
            mode         = 'RO',
            pollInterval = pollInterval,
            hidden       = False,
        ))

        self.add(pr.RemoteVariable(
            name         = 'AdinLsb',
            description  = 'Adin LSB Data',
            offset       = (0x5 << 2),
            bitSize      = 8,
            bitOffset    = 0,
            base         = pr.UInt,
            mode         = 'RO',
            pollInterval = pollInterval,
            hidden       = False,
        ))

        self.add(pr.LinkVariable(
            name         = 'AdcInput',
            description  = 'ADC Voltage Measurement',
            mode         = 'RO',
            units        = 'V',
            disp         = '{:1.3f}',
            dependencies = [self.AdinMsb,self.AdinLsb],
<<<<<<< HEAD
            linkedGet    = lambda: (int(self.AdinMsb.value()<<4)|int(self.AdinLsb.value()>>4))*500.0E-6
=======
            linkedGet    = lambda read: (int(self.AdinMsb.get(read=read)<<4)|int(self.AdinLsb.get(read=read)&0xF))*500.0E-6
>>>>>>> 5acbf5e8
        ))

        self.add(pr.RemoteVariable(
            name        = 'Control',
            description = 'Controls ADC Operation Mode and Test Mode',
            offset      = (0x06 << 2),
            bitSize     = 8,
            bitOffset   = 0,
            base        = pr.UInt,
            mode        = 'RW',
            hidden       = False,
        ))<|MERGE_RESOLUTION|>--- conflicted
+++ resolved
@@ -56,11 +56,7 @@
             units        = 'A',
             disp         = '{:1.3f}',
             dependencies = [self.SenseMsb,self.SenseLsb],
-<<<<<<< HEAD
-            linkedGet    = lambda: (int(self.SenseMsb.value()<<4)|int(self.SenseLsb.value()>>4))*20.0E-6/self.senseRes
-=======
             linkedGet    = lambda read: (int(self.SenseMsb.get(read=read)<<4)|int(self.SenseLsb.get(read=read)&0xF))*20.0E-6/self.senseRes
->>>>>>> 5acbf5e8
         ))
 
         self.add(pr.RemoteVariable(
@@ -94,11 +90,7 @@
             units        = 'V',
             disp         = '{:1.3f}',
             dependencies = [self.VinMsb,self.VinLsb],
-<<<<<<< HEAD
-            linkedGet    = lambda: (int(self.VinMsb.value()<<4)|int(self.VinLsb.value()>>4))*25.0E-3
-=======
             linkedGet    = lambda read: (int(self.VinMsb.get(read=read)<<4)|int(self.VinLsb.get(read=read)&0xF))*25.0E-3
->>>>>>> 5acbf5e8
         ))
 
         self.add(pr.LinkVariable(
@@ -142,11 +134,7 @@
             units        = 'V',
             disp         = '{:1.3f}',
             dependencies = [self.AdinMsb,self.AdinLsb],
-<<<<<<< HEAD
-            linkedGet    = lambda: (int(self.AdinMsb.value()<<4)|int(self.AdinLsb.value()>>4))*500.0E-6
-=======
             linkedGet    = lambda read: (int(self.AdinMsb.get(read=read)<<4)|int(self.AdinLsb.get(read=read)&0xF))*500.0E-6
->>>>>>> 5acbf5e8
         ))
 
         self.add(pr.RemoteVariable(
