-------------------------------------------------------------------------------
-- File       : RogueTcpMemoryWrap.vhd
-- Company    : SLAC National Accelerator Laboratory
-------------------------------------------------------------------------------
-- Description: Rogue Stream Module Wrapper
-------------------------------------------------------------------------------
-- This file is part of 'SLAC Firmware Standard Library'.
-- It is subject to the license terms in the LICENSE.txt file found in the 
-- top-level directory of this distribution and at: 
--    https://confluence.slac.stanford.edu/display/ppareg/LICENSE.html. 
-- No part of 'SLAC Firmware Standard Library', including this file, 
-- may be copied, modified, propagated, or distributed except according to 
-- the terms contained in the LICENSE.txt file.
-------------------------------------------------------------------------------

library ieee;
use ieee.std_logic_1164.all;
use ieee.std_logic_arith.all;
use ieee.std_logic_unsigned.all;

<<<<<<< HEAD
library surf;
use surf.StdRtlPkg.all;
use surf.AxiLitePkg.all;
=======
use work.StdRtlPkg.all;
use work.AxiLitePkg.all;
>>>>>>> 457bdecc

entity RogueTcpMemoryWrap is
   generic (
      TPD_G      : time                        := 1 ns;
      PORT_NUM_G : natural range 1024 to 49151 := 9000);
   port (
      axilClk         : in  sl;
      axilRst         : in  sl;
      axilReadMaster  : out AxiLiteReadMasterType;
      axilReadSlave   : in  AxiLiteReadSlaveType;
      axilWriteMaster : out AxiLiteWriteMasterType;
      axilWriteSlave  : in  AxiLiteWriteSlaveType);
end RogueTcpMemoryWrap;

-- Define architecture
architecture RogueTcpMemoryWrap of RogueTcpMemoryWrap is

begin

   -- Sim Core
   U_RogueTcpMemory : entity surf.RogueTcpMemory
      port map (
         clock   => axilClk,
         reset   => axilRst,
         portNum => toSlv(PORT_NUM_G, 16),
         araddr  => axilReadMaster.araddr,
         arprot  => axilReadMaster.arprot,
         arvalid => axilReadMaster.arvalid,
         rready  => axilReadMaster.rready,
         arready => axilReadSlave.arready,
         rdata   => axilReadSlave.rdata,
         rresp   => axilReadSlave.rresp,
         rvalid  => axilReadSlave.rvalid,
         awaddr  => axilWriteMaster.awaddr,
         awprot  => axilWriteMaster.awprot,
         awvalid => axilWriteMaster.awvalid,
         wdata   => axilWriteMaster.wdata,
         wstrb   => axilWriteMaster.wstrb,
         wvalid  => axilWriteMaster.wvalid,
         bready  => axilWriteMaster.bready,
         awready => axilWriteSlave.awready,
         wready  => axilWriteSlave.wready,
         bresp   => axilWriteSlave.bresp,
         bvalid  => axilWriteSlave.bvalid);

end RogueTcpMemoryWrap;
<|MERGE_RESOLUTION|>--- conflicted
+++ resolved
@@ -18,14 +18,9 @@
 use ieee.std_logic_arith.all;
 use ieee.std_logic_unsigned.all;
 
-<<<<<<< HEAD
 library surf;
 use surf.StdRtlPkg.all;
 use surf.AxiLitePkg.all;
-=======
-use work.StdRtlPkg.all;
-use work.AxiLitePkg.all;
->>>>>>> 457bdecc
 
 entity RogueTcpMemoryWrap is
    generic (
