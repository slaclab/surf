--- conflicted
+++ resolved
@@ -875,16 +875,8 @@
          TPD_G               => TPD_G,
          SLAVE_READY_EN_G    => false, -- Using pause
          GEN_SYNC_FIFO_G     => true,
-<<<<<<< HEAD
-         INT_PIPE_STAGES_G   => 0,
-         PIPE_STAGES_G       => 1,
-         CASCADE_SIZE_G      => 1,
-         CASCADE_PAUSE_SEL_G => 0,
-         FIFO_ADDR_WIDTH_G   => FIFO_ADDR_WIDTH_C,
-=======
          BRAM_EN_G           => true,
          FIFO_ADDR_WIDTH_G   => SEGMENT_ADDR_SIZE_G+1, -- Enough to store 2 segments
->>>>>>> 1137668d
          FIFO_FIXED_THRESH_G => true,
          FIFO_PAUSE_THRESH_G => (2**SEGMENT_ADDR_SIZE_G) - 16, -- Threshold at 1 segment minus padding
          INT_WIDTH_SELECT_G  => "CUSTOM",
@@ -913,16 +905,8 @@
          TPD_G               => TPD_G,
          SLAVE_READY_EN_G    => false, -- Using pause
          GEN_SYNC_FIFO_G     => true,
-<<<<<<< HEAD
-         INT_PIPE_STAGES_G   => 0,
-         PIPE_STAGES_G       => 1,
-         CASCADE_SIZE_G      => 1,
-         CASCADE_PAUSE_SEL_G => 0,
-         FIFO_ADDR_WIDTH_G   => FIFO_ADDR_WIDTH_C,
-=======
          BRAM_EN_G           => true,
          FIFO_ADDR_WIDTH_G   => SEGMENT_ADDR_SIZE_G+1, -- Enough to store 2 segments
->>>>>>> 1137668d
          FIFO_FIXED_THRESH_G => true,
          FIFO_PAUSE_THRESH_G => (2**SEGMENT_ADDR_SIZE_G) - 16, -- Threshold at 1 segment minus padding
          INT_WIDTH_SELECT_G  => "CUSTOM",
