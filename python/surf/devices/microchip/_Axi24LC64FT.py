#-----------------------------------------------------------------------------
# Title      : PyRogue AMC Carrier core's Non-volatile memory (100k endurance)
#-----------------------------------------------------------------------------
# Description:
# PyRogue AMC Carrier core's Non-volatile memory (100k endurance)
#-----------------------------------------------------------------------------
# This file is part of the 'SLAC Firmware Standard Library'. It is subject to
# the license terms in the LICENSE.txt file found in the top-level directory
# of this distribution and at:
#    https://confluence.slac.stanford.edu/display/ppareg/LICENSE.html.
# No part of the 'SLAC Firmware Standard Library', including this file, may be
# copied, modified, propagated, or distributed except according to the terms
# contained in the LICENSE.txt file.
#-----------------------------------------------------------------------------

import pyrogue as pr

class Axi24LC64FT(pr.Device):
    def __init__(self,
                 nelms       = 0x800,
                 instantiate = True,
                 hidden      = True,
                 **kwargs):

        super().__init__(hidden=hidden,**kwargs)

        ##############################
        # Variables
        ##############################
        if (instantiate):
            self.add(pr.RemoteVariable(
                name        = "Mem",
                description = "Memory Array",
                offset      = 0x0000,
                numValues   = nelms,
                valueBits   = 32,
                valueStride = 32,
                bitSize     = 32 * nelms,
<<<<<<< HEAD
                groups      = 'NoConfig',
                # mode      = "RO",
=======
                bulkOpEn    = False, # FALSE for large variables,
>>>>>>> ca45888d
            ))<|MERGE_RESOLUTION|>--- conflicted
+++ resolved
@@ -36,10 +36,5 @@
                 valueBits   = 32,
                 valueStride = 32,
                 bitSize     = 32 * nelms,
-<<<<<<< HEAD
-                groups      = 'NoConfig',
-                # mode      = "RO",
-=======
                 bulkOpEn    = False, # FALSE for large variables,
->>>>>>> ca45888d
             ))