-------------------------------------------------------------------------------
-- Title      : PGPv4: https://confluence.slac.stanford.edu/x/1dzgEQ
-------------------------------------------------------------------------------
-- Company    : SLAC National Accelerator Laboratory
-------------------------------------------------------------------------------
-- Description: PGPv4 Core
-------------------------------------------------------------------------------
-- This file is part of 'SLAC Firmware Standard Library'.
-- It is subject to the license terms in the LICENSE.txt file found in the
-- top-level directory of this distribution and at:
--    https://confluence.slac.stanford.edu/display/ppareg/LICENSE.html.
-- No part of 'SLAC Firmware Standard Library', including this file,
-- may be copied, modified, propagated, or distributed except according to
-- the terms contained in the LICENSE.txt file.
-------------------------------------------------------------------------------
library ieee;
use ieee.std_logic_1164.all;

library surf;
use surf.StdRtlPkg.all;
use surf.AxiStreamPkg.all;
use surf.AxiLitePkg.all;
use surf.Pgp4Pkg.all;

entity Pgp4Core is
   generic (
      TPD_G                       : time                  := 1 ns;
      RST_ASYNC_G                 : boolean               := false;
      NUM_VC_G                    : integer range 1 to 16 := 4;
      PGP_RX_ENABLE_G             : boolean               := true;
      RX_ALIGN_SLIP_WAIT_G        : integer               := 32;
      PGP_TX_ENABLE_G             : boolean               := true;
      TX_CELL_WORDS_MAX_G         : integer               := PGP4_DEFAULT_TX_CELL_WORDS_MAX_C;  -- Number of 64-bit words per cell
      TX_MUX_MODE_G               : string                := "INDEXED";  -- Or "ROUTED"
      TX_MUX_TDEST_ROUTES_G       : Slv8Array             := (0 => "--------");  -- Only used in ROUTED mode
      TX_MUX_TDEST_LOW_G          : integer range 0 to 7  := 0;
      TX_MUX_ILEAVE_EN_G          : boolean               := true;
      TX_MUX_ILEAVE_ON_NOTVALID_G : boolean               := true;
      EN_PGP_MON_G                : boolean               := true;
      WRITE_EN_G                  : boolean               := true;  -- Set to false when on remote end of a link
      STATUS_CNT_WIDTH_G          : natural range 1 to 32 := 16;
      ERROR_CNT_WIDTH_G           : natural range 1 to 32 := 8;
      TX_POLARITY_G               : sl                    := '0';
      RX_POLARITY_G               : sl                    := '0';
      AXIL_CLK_FREQ_G             : real                  := 125.0E+6);
   port (
      -- Tx User interface
      pgpTxClk     : in  sl;
      pgpTxRst     : in  sl;
      pgpTxIn      : in  Pgp4TxInType                             := PGP4_TX_IN_INIT_C;
      pgpTxOut     : out Pgp4TxOutType;
      pgpTxMasters : in  AxiStreamMasterArray(NUM_VC_G-1 downto 0);
      pgpTxSlaves  : out AxiStreamSlaveArray(NUM_VC_G-1 downto 0) := (others => AXI_STREAM_SLAVE_FORCE_C);

      -- Tx PHY interface
      phyTxActive : in  sl;
      phyTxReady  : in  sl;
      phyTxValid  : out sl               := '0';
      phyTxStart  : out sl               := '0';
      phyTxData   : out slv(63 downto 0) := (others => '0');
      phyTxHeader : out slv(1 downto 0)  := (others => '0');

      -- Rx User interface
      pgpRxClk     : in  sl;
      pgpRxRst     : in  sl;
      pgpRxIn      : in  Pgp4RxInType                              := PGP4_RX_IN_INIT_C;
      pgpRxOut     : out Pgp4RxOutType;
      pgpRxMasters : out AxiStreamMasterArray(NUM_VC_G-1 downto 0) := (others => AXI_STREAM_MASTER_INIT_C);
      pgpRxCtrl    : in  AxiStreamCtrlArray(NUM_VC_G-1 downto 0);

      -- Rx PHY interface
      phyRxClk      : in  sl;
      phyRxRst      : in  sl;
      phyRxInit     : out sl := '0';
      phyRxActive   : in  sl;
      phyRxValid    : in  sl;
      phyRxHeader   : in  slv(1 downto 0);
      phyRxData     : in  slv(63 downto 0);
      phyRxStartSeq : in  sl;
      phyRxSlip     : out sl := '0';
      phyRxEyeRst   : out sl := '0';
      phyRxPmaRst   : out sl;
      phyRxPmaRstDone : in  sl;

      -- Debug Interface
      loopback     : out slv(2 downto 0);
      txDiffCtrl   : out slv(4 downto 0);
      txPreCursor  : out slv(4 downto 0);
      txPostCursor : out slv(4 downto 0);
      txPolarity   : out sl;
      rxPolarity   : out sl;

      -- AXI-Lite Register Interface (axilClk domain)
      axilClk         : in  sl                     := '0';
      axilRst         : in  sl                     := '0';
      axilReadMaster  : in  AxiLiteReadMasterType  := AXI_LITE_READ_MASTER_INIT_C;
      axilReadSlave   : out AxiLiteReadSlaveType   := AXI_LITE_READ_SLAVE_EMPTY_DECERR_C;
      axilWriteMaster : in  AxiLiteWriteMasterType := AXI_LITE_WRITE_MASTER_INIT_C;
      axilWriteSlave  : out AxiLiteWriteSlaveType  := AXI_LITE_WRITE_SLAVE_EMPTY_DECERR_C);
end entity Pgp4Core;

architecture rtl of Pgp4Core is

   signal locRxLinkReady : sl                                      := '0';
   signal remRxFifoCtrl  : AxiStreamCtrlArray(NUM_VC_G-1 downto 0) := (others => AXI_STREAM_CTRL_UNUSED_C);
   signal remRxLinkReady : sl                                      := '0';

   signal pgpTxInInt  : Pgp4TxInType  := PGP4_TX_IN_INIT_C;
   signal pgpTxOutInt : Pgp4TxOutType := PGP4_TX_OUT_INIT_C;
   signal pgpRxInInt  : Pgp4RxInType  := PGP4_RX_IN_INIT_C;
   signal pgpRxOutInt : Pgp4RxOutType := PGP4_RX_OUT_INIT_C;

begin

   pgpRxOut <= pgpRxOutInt;
   pgpTxOut <= pgpTxOutInt;

   GEN_TX : if (PGP_TX_ENABLE_G) generate
      U_Pgp4Tx_1 : entity surf.Pgp4Tx
         generic map (
            TPD_G                    => TPD_G,
            RST_ASYNC_G              => RST_ASYNC_G,
            NUM_VC_G                 => NUM_VC_G,
            CELL_WORDS_MAX_G         => TX_CELL_WORDS_MAX_G,
            MUX_MODE_G               => TX_MUX_MODE_G,
            MUX_TDEST_ROUTES_G       => TX_MUX_TDEST_ROUTES_G,
            MUX_TDEST_LOW_G          => TX_MUX_TDEST_LOW_G,
            MUX_ILEAVE_EN_G          => TX_MUX_ILEAVE_EN_G,
            MUX_ILEAVE_ON_NOTVALID_G => TX_MUX_ILEAVE_ON_NOTVALID_G)
         port map (
            pgpTxClk       => pgpTxClk,        -- [in]
            pgpTxRst       => pgpTxRst,        -- [in]
            pgpTxIn        => pgpTxInInt,      -- [in]
            pgpTxOut       => pgpTxOutInt,     -- [out]
            pgpTxMasters   => pgpTxMasters,    -- [in]
            pgpTxSlaves    => pgpTxSlaves,     -- [out]
            locRxFifoCtrl  => pgpRxCtrl,       -- [in]
            locRxLinkReady => locRxLinkReady,  -- [in]
            remRxFifoCtrl  => remRxFifoCtrl,   -- [in]
            remRxLinkReady => remRxLinkReady,  -- [in]
            phyTxActive    => phyTxActive,     --[in]
            phyTxReady     => phyTxReady,      -- [in]
            phyTxValid     => phyTxValid,      -- [out]
            phyTxStart     => phyTxStart,      -- [out]
            phyTxData      => phyTxData,       -- [out]
            phyTxHeader    => phyTxHeader);    -- [out]
   end generate GEN_TX;

   GEN_RX : if (PGP_RX_ENABLE_G) generate
      U_Pgp4Rx_1 : entity surf.Pgp4Rx
         generic map (
            TPD_G             => TPD_G,
            RST_ASYNC_G       => RST_ASYNC_G,
            NUM_VC_G          => NUM_VC_G,
            ALIGN_SLIP_WAIT_G => RX_ALIGN_SLIP_WAIT_G)
         port map (
            pgpRxClk       => pgpRxClk,        -- [in]
            pgpRxRst       => pgpRxRst,        -- [in]
            pgpRxIn        => pgpRxInInt,      -- [in]
            pgpRxOut       => pgpRxOutInt,     -- [out]
            pgpRxMasters   => pgpRxMasters,    -- [out]
            pgpRxCtrl      => pgpRxCtrl,       -- [in]
            remRxFifoCtrl  => remRxFifoCtrl,   -- [out]
            remRxLinkReady => remRxLinkReady,  -- [out]
            locRxLinkReady => locRxLinkReady,  -- [out]
            phyRxClk       => phyRxClk,        -- [in]
            phyRxRst       => phyRxRst,        -- [in]
            phyRxInit      => phyRxInit,       -- [out]
            phyRxActive    => phyRxActive,     -- [in]
            phyRxValid     => phyRxValid,      -- [in]
            phyRxHeader    => phyRxHeader,     -- [in]
            phyRxData      => phyRxData,       -- [in]
            phyRxStartSeq  => phyRxStartSeq,   -- [in]
            phyRxSlip      => phyRxSlip);      -- [out]
   end generate GEN_RX;

   GEN_PGP_MON : if (EN_PGP_MON_G) generate
      U_Pgp4AxiL : entity surf.Pgp4AxiL
         generic map (
            TPD_G              => TPD_G,
            RST_ASYNC_G        => RST_ASYNC_G,
            COMMON_TX_CLK_G    => false,
            COMMON_RX_CLK_G    => false,
            WRITE_EN_G         => WRITE_EN_G,
            NUM_VC_G           => NUM_VC_G,
            STATUS_CNT_WIDTH_G => STATUS_CNT_WIDTH_G,
            ERROR_CNT_WIDTH_G  => ERROR_CNT_WIDTH_G,
            TX_POLARITY_G      => TX_POLARITY_G,
            RX_POLARITY_G      => RX_POLARITY_G,
            AXIL_CLK_FREQ_G    => AXIL_CLK_FREQ_G)
         port map (
            pgpTxClk        => pgpTxClk,         -- [in]
            pgpTxRst        => pgpTxRst,         -- [in]
            pgpTxIn         => pgpTxInInt,       -- [out]
            pgpTxOut        => pgpTxOutInt,      -- [in]
            locTxIn         => pgpTxIn,          -- [in]
            pgpRxClk        => pgpRxClk,         -- [in]
            pgpRxRst        => pgpRxRst,         -- [in]
            pgpRxIn         => pgpRxInInt,       -- [out]
            pgpRxOut        => pgpRxOutInt,      -- [in]
            locRxIn         => pgpRxIn,          -- [in]
            txDiffCtrl      => txDiffCtrl,       -- [out]
            txPreCursor     => txPreCursor,      -- [out]
            txPostCursor    => txPostCursor,     -- [out]
<<<<<<< HEAD
            phyRxEyeRst     => phyRxEyeRst,      -- [out]
            phyRxPmaRst     => phyRxPmaRst,
            phyRxPmaRstDone => phyRxPmaRstDone,
=======
            txPolarity      => txPolarity,       -- [out]
            rxPolarity      => rxPolarity,       -- [out]
>>>>>>> 1a32826e
            axilClk         => axilClk,          -- [in]
            axilRst         => axilRst,          -- [in]
            axilReadMaster  => axilReadMaster,   -- [in]
            axilReadSlave   => axilReadSlave,    -- [out]
            axilWriteMaster => axilWriteMaster,  -- [in]
            axilWriteSlave  => axilWriteSlave);  -- [out]
   end generate GEN_PGP_MON;

   NO_PGP_MON : if (not EN_PGP_MON_G) generate
      pgpTxInInt   <= pgpTxIn;
      pgpRxInInt   <= pgpRxIn;
      txDiffCtrl   <= (others => '1');
      txPreCursor  <= "00111";
      txPostCursor <= "00111";
<<<<<<< HEAD
      phyRxEyeRst  <= '0';
=======
      txPolarity   <= TX_POLARITY_G;
      rxPolarity   <= RX_POLARITY_G;
>>>>>>> 1a32826e
   end generate NO_PGP_MON;

   loopback <= pgpRxInInt.loopback;

end architecture rtl;<|MERGE_RESOLUTION|>--- conflicted
+++ resolved
@@ -202,14 +202,11 @@
             txDiffCtrl      => txDiffCtrl,       -- [out]
             txPreCursor     => txPreCursor,      -- [out]
             txPostCursor    => txPostCursor,     -- [out]
-<<<<<<< HEAD
             phyRxEyeRst     => phyRxEyeRst,      -- [out]
             phyRxPmaRst     => phyRxPmaRst,
             phyRxPmaRstDone => phyRxPmaRstDone,
-=======
             txPolarity      => txPolarity,       -- [out]
             rxPolarity      => rxPolarity,       -- [out]
->>>>>>> 1a32826e
             axilClk         => axilClk,          -- [in]
             axilRst         => axilRst,          -- [in]
             axilReadMaster  => axilReadMaster,   -- [in]
@@ -224,12 +221,11 @@
       txDiffCtrl   <= (others => '1');
       txPreCursor  <= "00111";
       txPostCursor <= "00111";
-<<<<<<< HEAD
       phyRxEyeRst  <= '0';
-=======
+      phyRxPmaRst  <= '0';
       txPolarity   <= TX_POLARITY_G;
       rxPolarity   <= RX_POLARITY_G;
->>>>>>> 1a32826e
+
    end generate NO_PGP_MON;
 
    loopback <= pgpRxInInt.loopback;
