-------------------------------------------------------------------------------
-- File       : AxiLiteRingBuffer.vhd
-- Company    : SLAC National Accelerator Laboratory
-------------------------------------------------------------------------------
-- Description: Wrapper for simple BRAM based ring buffer with AXI-Lite interface
-------------------------------------------------------------------------------
-- This file is part of 'SLAC Firmware Standard Library'.
-- It is subject to the license terms in the LICENSE.txt file found in the 
-- top-level directory of this distribution and at: 
--    https://confluence.slac.stanford.edu/display/ppareg/LICENSE.html. 
-- No part of 'SLAC Firmware Standard Library', including this file, 
-- may be copied, modified, propagated, or distributed except according to 
-- the terms contained in the LICENSE.txt file.
-------------------------------------------------------------------------------

library ieee;
use ieee.std_logic_1164.all;
use ieee.std_logic_arith.all;
use ieee.std_logic_unsigned.all;

use work.StdRtlPkg.all;
use work.AxiLitePkg.all;

entity AxiLiteRingBuffer is
   generic (
      -- General Configurations
      TPD_G            : time                   := 1 ns;
<<<<<<< HEAD
      MEMORY_TYPE_G    : string                 := "block";
=======
      EXT_CTRL_ONLY_G  : boolean                := false;
      BRAM_EN_G        : boolean                := true;
>>>>>>> ac12716b
      REG_EN_G         : boolean                := true;
      DATA_WIDTH_G     : positive range 1 to 32 := 32;
      RAM_ADDR_WIDTH_G : positive range 1 to 19 := 10);
   port (
      -- Data to store in ring buffer
      dataClk         : in  sl;
      dataRst         : in  sl := '0';
      dataValid       : in  sl := '1';
      dataValue       : in  slv(DATA_WIDTH_G-1 downto 0);
      bufferEnable    : in  sl := '0';
      bufferClear     : in  sl := '0';
      -- AXI-Lite interface for readout
      axilClk         : in  sl;
      axilRst         : in  sl;
      axilReadMaster  : in  AxiLiteReadMasterType;
      axilReadSlave   : out AxiLiteReadSlaveType;
      axilWriteMaster : in  AxiLiteWriteMasterType;
      axilWriteSlave  : out AxiLiteWriteSlaveType);
end AxiLiteRingBuffer;

architecture rtl of AxiLiteRingBuffer is

   ------------------------------
   -- Stream clock domain signals
   ------------------------------
   type DataRegType is record
      ramWrEn      : sl;
      ramWrData    : slv(DATA_WIDTH_G-1 downto 0);
      bufferLength : slv(RAM_ADDR_WIDTH_G-1 downto 0);
      firstAddr    : slv(RAM_ADDR_WIDTH_G-1 downto 0);
      nextAddr     : slv(RAM_ADDR_WIDTH_G-1 downto 0);
   end record;

   constant DATA_REG_INIT_C : DataRegType := (
      ramWrEn      => '0',
      ramWrData    => (others => '0'),
      bufferLength => (others => '0'),
      firstAddr    => (others => '0'),
      nextAddr     => (others => '0'));

   signal dataR   : DataRegType := DATA_REG_INIT_C;
   signal dataRin : DataRegType;

   signal axilBufferEnable : sl;        -- Synchronized AXI register
   signal axilBufferClear  : sl;        -- Synchronized AXI register

   --------------------------------
   -- AXI-Lite clock domain signals
   --------------------------------
   constant AXIL_ADDR_WIDTH_C : integer := RAM_ADDR_WIDTH_G+3;

   type AxilRegType is record
      bufferEnable   : sl;
      bufferClear    : sl;
      ramRdAddr      : slv(RAM_ADDR_WIDTH_G-1 downto 0);
      axilRdEn       : slv(2 downto 0);
      axilReadSlave  : AxiLiteReadSlaveType;
      axilWriteSlave : AxiLiteWriteSlaveType;
   end record;

   constant AXIL_REG_INIT_C : AxilRegType := (
      bufferEnable   => '0',
      bufferClear    => '0',
      ramRdAddr      => (others => '0'),
      axilRdEn       => "000",
      axilReadSlave  => AXI_LITE_READ_SLAVE_INIT_C,
      axilWriteSlave => AXI_LITE_WRITE_SLAVE_INIT_C);

   signal axilR   : AxilRegType := AXIL_REG_INIT_C;
   signal axilRin : AxilRegType;

   signal axilRamRdData : slv(DATA_WIDTH_G-1 downto 0);
   signal axilFirstAddr : slv(RAM_ADDR_WIDTH_G-1 downto 0);
   signal axilLength    : slv(RAM_ADDR_WIDTH_G-1 downto 0);

   signal extBufferEnable : sl;
   signal extBufferClear  : sl;

begin

   ----------------------
   -- Instantiate the RAM
   ----------------------
   DualPortRam_1 : entity work.DualPortRam
      generic map (
         TPD_G        => TPD_G,
         MEMORY_TYPE_G=> MEMORY_TYPE_G,
         REG_EN_G     => REG_EN_G,
         MODE_G       => "read-first",
         DOB_REG_G    => REG_EN_G,
         DATA_WIDTH_G => DATA_WIDTH_G,
         ADDR_WIDTH_G => RAM_ADDR_WIDTH_G)
      port map (
         clka  => dataClk,
         wea   => dataR.ramWrEn,
         rsta  => dataRst,
         addra => dataR.nextAddr,
         dina  => dataR.ramWrData,
         douta => open,
         clkb  => axilClk,
         rstb  => axilRst,
         addrb => axilR.ramRdAddr,
         doutb => axilRamRdData);

   -------------------------------
   -- Synchronize AXI registers to data clock dataClk
   -------------------------------
   Synchronizer_bufferEn : entity work.Synchronizer
      generic map (
         TPD_G => TPD_G)
      port map (
         clk     => dataClk,
         rst     => dataRst,
         dataIn  => axilR.bufferEnable,
         dataOut => axilBufferEnable);

   Synchronizer_bufferClear : entity work.SynchronizerOneShot
      generic map (
         TPD_G => TPD_G)
      port map (
         clk     => dataClk,
         rst     => dataRst,
         dataIn  => axilR.bufferClear,
         dataOut => axilBufferClear);

   --------------------------
   -- Main AXI-Stream process
   --------------------------
   dataComb : process (axilBufferClear, axilBufferEnable, bufferClear, bufferEnable, dataR, dataRst,
                       dataValid, dataValue) is
      variable v      : DataRegType;
      variable enable : sl;
      variable clear  : sl;
   begin
      -- Latch the current value
      v := dataR;

      -- Reset strobes
      v.ramWrEn := '0';

      -- Default assignment
      v.ramWrData := dataValue;
      enable      := bufferEnable or axilBufferEnable;
      clear       := bufferClear or axilBufferClear;

      -- Increment the addresses on each valid if logging enabled
      if (dataValid = '1') and (enable = '1') then
         -- Trigger a write
         v.ramWrEn := '1';

         -- Increment the address
         v.nextAddr := dataR.nextAddr + 1;
         -- Check if the write pointer = read pointer
         if (v.nextAddr = dataR.firstAddr) then
            v.firstAddr := dataR.firstAddr + 1;
         end if;
         -- Calculate the length of the buffer
         v.bufferLength := dataR.nextAddr - dataR.firstAddr;
      end if;

      -- Synchronous Reset
      if (dataRst = '1') or (clear = '1') then
         v := DATA_REG_INIT_C;
      end if;

      -- Register the variable for next clock cycle
      dataRin <= v;

   end process;

   dataSeq : process (dataClk) is
   begin
      if rising_edge(dataClk) then
         dataR <= dataRin after TPD_G;
      end if;
   end process;

   -----------------------------------------------------
   -- Synchronize write address across to AXI-Lite clock
   -----------------------------------------------------
   SynchronizerFifo_1 : entity work.SynchronizerFifo
      generic map (
         TPD_G        => TPD_G,
         DATA_WIDTH_G => RAM_ADDR_WIDTH_G)
      port map (
         rst    => axilRst,
         wr_clk => dataClk,
         din    => dataR.firstAddr,
         rd_clk => axilClk,
         dout   => axilFirstAddr);

   SynchronizerFifo_2 : entity work.SynchronizerFifo
      generic map (
         TPD_G        => TPD_G,
         DATA_WIDTH_G => RAM_ADDR_WIDTH_G)
      port map (
         rst    => axilRst,
         wr_clk => dataClk,
         din    => dataR.bufferLength,
         rd_clk => axilClk,
         dout   => axilLength);   

   Synchronizer_dataBufferEn : entity work.Synchronizer
      generic map (
         TPD_G => TPD_G)
      port map (
         clk     => axilClk,
         rst     => axilRst,
         dataIn  => bufferEnable,
         dataOut => extBufferEnable);

   Synchronizer_dataBufferClr : entity work.Synchronizer
      generic map (
         TPD_G => TPD_G)
      port map (
         clk     => axilClk,
         rst     => axilRst,
         dataIn  => bufferClear,
         dataOut => extbufferClear);

   ------------------------
   -- Main AXI-Lite process
   ------------------------
   axiComb : process (axilFirstAddr, axilLength, axilR, axilRamRdData, axilReadMaster, axilRst,
                      axilWriteMaster, extBufferClear, extBufferEnable) is
      variable v            : AxilRegType;
      variable axilStatus   : AxiLiteStatusType;
      variable axiWriteResp : slv(1 downto 0);
      variable axiReadResp  : slv(1 downto 0);
   begin
      -- Latch the current value
      v := axilR;

      -- Reset strobes
      v.bufferClear := '0';

      -- Update Shift Register
      v.axilRdEn(0) := '0';
      v.axilRdEn(1) := axilR.axilRdEn(0);
      v.axilRdEn(2) := axilR.axilRdEn(1);

      -- Determine the transaction type
      axiSlaveWaitTxn(axilWriteMaster, axilReadMaster, v.axilWriteSlave, v.axilReadSlave, axilStatus);

      -- Check for write request
      if (axilStatus.writeEnable = '1') then
         -- Check for an out of 32 bit aligned address
         axiWriteResp := ite(axilWriteMaster.awaddr(1 downto 0) = "00", AXI_RESP_OK_C, AXI_RESP_DECERR_C);
         -- Check for first mapped address access (which is the control register)
         if (axilWriteMaster.awaddr(RAM_ADDR_WIDTH_G+2-1 downto 2) = 0)  and (EXT_CTRL_ONLY_G = false) then
            v.bufferEnable := axilWriteMaster.wdata(31);
            v.bufferClear  := axilWriteMaster.wdata(30);
         else
            -- Unmapped write register access
            axiWriteResp := AXI_RESP_DECERR_C;
         end if;
         -- Set the Slave's response
         axiSlaveWriteResponse(v.axilWriteSlave, axiWriteResp);
      end if;

      -- Check for read request
      if (axilStatus.readEnable = '1') then
         -- Reset the read data bus
         v.axilReadSlave.rdata := (others => '0');
         -- Check for an out of 32 bit aligned address
         axiReadResp           := ite(axilReadMaster.araddr(1 downto 0) = "00", AXI_RESP_OK_C, AXI_RESP_DECERR_C);
         -- Control register mapped at address 0
         if (axilReadMaster.araddr(RAM_ADDR_WIDTH_G+2-1 downto 2) = 0) and (EXT_CTRL_ONLY_G = false) then
            v.axilReadSlave.rdata(31)                          := axilR.bufferEnable;
            v.axilReadSlave.rdata(30)                          := axilR.bufferClear;
            v.axilReadSlave.rdata(29)                          := extBufferEnable;
            v.axilReadSlave.rdata(28)                          := extBufferClear;
            v.axilReadSlave.rdata(27 downto 20)                := toSlv(RAM_ADDR_WIDTH_G, 8);  -- Let the software know the configuration
            v.axilReadSlave.rdata(RAM_ADDR_WIDTH_G-1 downto 0) := axilLength;
            axiSlaveReadResponse(v.axilReadSlave, axiReadResp);
         else
            -- All other AXI-Lite addresses are automatically offset by firstAddr.
            -- Thus axil word-address 1 always pulls from firstAddr, etc.
            v.ramRdAddr := axilReadMaster.araddr(RAM_ADDR_WIDTH_G+2-1 downto 2) + axilFirstAddr - 1;  -- minus 1 corrects for araddr=0x4 start offset

            -- Wait 3 cycles before placing the ram read data on the AXIL bus and responding.
            -- This is enough time to cover every ram type
            -- LUTRAM + !REG_EN_G = 1 Cycle
            -- LUTRAM + REG_EN_G = 2 Cycles
            -- BRAM + !REG_EN_G = 2 Cycles
            -- BRAM + REG_EN_G = 3 Cycles            
            v.axilRdEn(0) := '1';
            if (axilR.axilRdEn(2) = '1') then
               -- Reset the shift register
               v.axilRdEn                                     := "000";
               -- Update the read data bus
               v.axilReadSlave.rdata(DATA_WIDTH_G-1 downto 0) := axilRamRdData;
               -- Set the Slave's response
               axiSlaveReadResponse(v.axilReadSlave, axiReadResp);
            end if;
         end if;
      end if;

      -- Synchronous Reset
      if (axilRst = '1') then
         v := AXIL_REG_INIT_C;
      end if;

      -- Register the variable for next clock cycle
      axilRin <= v;

      -- Outputs
      axilReadSlave  <= axilR.axilReadSlave;
      axilWriteSlave <= axilR.axilWriteSlave;

   end process;

   axiSeq : process (axilClk) is
   begin
      if rising_edge(axilClk) then
         axilR <= axilRin after TPD_G;
      end if;
   end process;

end rtl;<|MERGE_RESOLUTION|>--- conflicted
+++ resolved
@@ -25,12 +25,8 @@
    generic (
       -- General Configurations
       TPD_G            : time                   := 1 ns;
-<<<<<<< HEAD
-      MEMORY_TYPE_G    : string                 := "block";
-=======
       EXT_CTRL_ONLY_G  : boolean                := false;
       BRAM_EN_G        : boolean                := true;
->>>>>>> ac12716b
       REG_EN_G         : boolean                := true;
       DATA_WIDTH_G     : positive range 1 to 32 := 32;
       RAM_ADDR_WIDTH_G : positive range 1 to 19 := 10);
@@ -117,7 +113,7 @@
    DualPortRam_1 : entity work.DualPortRam
       generic map (
          TPD_G        => TPD_G,
-         MEMORY_TYPE_G=> MEMORY_TYPE_G,
+         BRAM_EN_G    => BRAM_EN_G,
          REG_EN_G     => REG_EN_G,
          MODE_G       => "read-first",
          DOB_REG_G    => REG_EN_G,
