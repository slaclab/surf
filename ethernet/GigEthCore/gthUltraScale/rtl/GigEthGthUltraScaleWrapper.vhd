-------------------------------------------------------------------------------
-- File       : GigEthGthUltraScaleWrapper.vhd
-- Company    : SLAC National Accelerator Laboratory
-- Created    : 2015-03-30
<<<<<<< HEAD
-- Last update: 2018-06-19
=======
-- Last update: 2018-08-23
>>>>>>> 0fe2c67e
-------------------------------------------------------------------------------
-- Description: Gth7 Wrapper for 1000BASE-X Ethernet
-- Note: This module supports up to a MGT QUAD of 1GigE interfaces
-------------------------------------------------------------------------------
-- This file is part of 'SLAC Firmware Standard Library'.
-- It is subject to the license terms in the LICENSE.txt file found in the 
-- top-level directory of this distribution and at: 
--    https://confluence.slac.stanford.edu/display/ppareg/LICENSE.html. 
-- No part of 'SLAC Firmware Standard Library', including this file, 
-- may be copied, modified, propagated, or distributed except according to 
-- the terms contained in the LICENSE.txt file.
-------------------------------------------------------------------------------

library ieee;
use ieee.std_logic_1164.all;

use work.StdRtlPkg.all;
use work.AxiStreamPkg.all;
use work.AxiLitePkg.all;
use work.EthMacPkg.all;
use work.GigEthPkg.all;

library unisim;
use unisim.vcomponents.all;

entity GigEthGthUltraScaleWrapper is
   generic (
      TPD_G              : time                             := 1 ns;
      NUM_LANE_G         : natural range 1 to 4             := 1;
      PAUSE_EN_G         : boolean                          := true;
      PAUSE_512BITS_G    : positive                         := 8;
      -- Clocking Configurations
      USE_GTREFCLK_G     : boolean                          := false;  --  FALSE: gtClkP/N,  TRUE: gtRefClk
      CLKIN_PERIOD_G     : real                             := 8.0;
      DIVCLK_DIVIDE_G    : positive                         := 1;
      CLKFBOUT_MULT_F_G  : real                             := 8.0;
      CLKOUT0_DIVIDE_F_G : real                             := 8.0;
      -- AXI-Lite Configurations
      EN_AXI_REG_G       : boolean                          := false;
      -- AXI Streaming Configurations
      AXIS_CONFIG_G      : AxiStreamConfigArray := (0 => AXI_STREAM_CONFIG_INIT_C));
   port (
      -- Local Configurations
      localMac            : in  Slv48Array(NUM_LANE_G-1 downto 0)              := (others => MAC_ADDR_INIT_C);
      -- Streaming DMA Interface 
      dmaClk              : in  slv(NUM_LANE_G-1 downto 0);
      dmaRst              : in  slv(NUM_LANE_G-1 downto 0);
      dmaIbMasters        : out AxiStreamMasterArray(NUM_LANE_G-1 downto 0);
      dmaIbSlaves         : in  AxiStreamSlaveArray(NUM_LANE_G-1 downto 0);
      dmaObMasters        : in  AxiStreamMasterArray(NUM_LANE_G-1 downto 0);
      dmaObSlaves         : out AxiStreamSlaveArray(NUM_LANE_G-1 downto 0);
      -- Slave AXI-Lite Interface 
      axiLiteClk          : in  slv(NUM_LANE_G-1 downto 0)                     := (others => '0');
      axiLiteRst          : in  slv(NUM_LANE_G-1 downto 0)                     := (others => '0');
      axiLiteReadMasters  : in  AxiLiteReadMasterArray(NUM_LANE_G-1 downto 0)  := (others => AXI_LITE_READ_MASTER_INIT_C);
      axiLiteReadSlaves   : out AxiLiteReadSlaveArray(NUM_LANE_G-1 downto 0);
      axiLiteWriteMasters : in  AxiLiteWriteMasterArray(NUM_LANE_G-1 downto 0) := (others => AXI_LITE_WRITE_MASTER_INIT_C);
      axiLiteWriteSlaves  : out AxiLiteWriteSlaveArray(NUM_LANE_G-1 downto 0);
      -- Misc. Signals
      extRst              : in  sl                                             := '0';
      phyClk              : out sl;
      phyRst              : out sl;
      phyReady            : out slv(NUM_LANE_G-1 downto 0);
      sigDet              : in  slv(NUM_LANE_G-1 downto 0)                     := (others => '1');
      -- MGT Clock Port 
      gtRefClk            : in  sl                                             := '0';
      gtClkP              : in  sl                                             := '1';
      gtClkN              : in  sl                                             := '0';
      -- MGT Ports
      gtTxP               : out slv(NUM_LANE_G-1 downto 0);
      gtTxN               : out slv(NUM_LANE_G-1 downto 0);
      gtRxP               : in  slv(NUM_LANE_G-1 downto 0);
      gtRxN               : in  slv(NUM_LANE_G-1 downto 0));
end GigEthGthUltraScaleWrapper;

architecture mapping of GigEthGthUltraScaleWrapper is

   signal gtClk     : sl;
   signal gtClkBufg : sl;
   signal refClk    : sl;
   signal refRst    : sl;
   signal sysClk125 : sl;
   signal sysRst125 : sl;
   signal sysClk62  : sl;
   signal sysRst62  : sl;

begin

   phyClk <= sysClk125;
   phyRst <= sysRst125;

   -----------------------------
   -- Select the Reference Clock
   -----------------------------
   IBUFDS_GTE3_Inst : IBUFDS_GTE3
      generic map (
         REFCLK_EN_TX_PATH  => '0',
         REFCLK_HROW_CK_SEL => "00",    -- 2'b00: ODIV2 = O
         REFCLK_ICNTL_RX    => "00")
      port map (
         I     => gtClkP,
         IB    => gtClkN,
         CEB   => '0',
         ODIV2 => gtClk,
         O     => open);

   BUFG_GT_Inst : BUFG_GT
      port map (
         I       => gtClk,
         CE      => '1',
         CEMASK  => '1',
         CLR     => '0',
         CLRMASK => '1',
         DIV     => "000",
         O       => gtClkBufg);

   refClk <= gtClkBufg when(USE_GTREFCLK_G = false) else gtRefClk;

   -----------------
   -- Power Up Reset
   -----------------
   PwrUpRst_Inst : entity work.PwrUpRst
      generic map (
         TPD_G => TPD_G)
      port map (
         arst   => extRst,
         clk    => refClk,
         rstOut => refRst);

   ----------------
   -- Clock Manager
   ----------------
   U_MMCM : entity work.ClockManagerUltraScale
      generic map(
         TPD_G              => TPD_G,
         TYPE_G             => "MMCM",
         INPUT_BUFG_G       => false,
         FB_BUFG_G          => true,
         RST_IN_POLARITY_G  => '1',
         NUM_CLOCKS_G       => 2,
         -- MMCM attributes
         BANDWIDTH_G        => "OPTIMIZED",
         CLKIN_PERIOD_G     => CLKIN_PERIOD_G,
         DIVCLK_DIVIDE_G    => DIVCLK_DIVIDE_G,
         CLKFBOUT_MULT_F_G  => CLKFBOUT_MULT_F_G,
         CLKOUT0_DIVIDE_F_G => CLKOUT0_DIVIDE_F_G,
         CLKOUT1_DIVIDE_G   => integer(2.0*CLKOUT0_DIVIDE_F_G))
      port map(
         clkIn     => refClk,
         rstIn     => refRst,
         clkOut(0) => sysClk125,
         clkOut(1) => sysClk62,
         rstOut(0) => sysRst125,
         rstOut(1) => sysRst62);

   --------------
   -- GigE Module 
   --------------
   GEN_LANE :
   for i in 0 to NUM_LANE_G-1 generate

      U_GigEthGthUltraScale : entity work.GigEthGthUltraScale
         generic map (
            TPD_G           => TPD_G,
            PAUSE_EN_G      => PAUSE_EN_G,
            PAUSE_512BITS_G => PAUSE_512BITS_G,
            -- AXI-Lite Configurations
            EN_AXI_REG_G    => EN_AXI_REG_G,
            -- AXI Streaming Configurations
            AXIS_CONFIG_G   => AXIS_CONFIG_G(i))
         port map (
            -- Local Configurations
            localMac           => localMac(i),
            -- Streaming DMA Interface 
            dmaClk             => dmaClk(i),
            dmaRst             => dmaRst(i),
            dmaIbMaster        => dmaIbMasters(i),
            dmaIbSlave         => dmaIbSlaves(i),
            dmaObMaster        => dmaObMasters(i),
            dmaObSlave         => dmaObSlaves(i),
            -- Slave AXI-Lite Interface 
            axiLiteClk         => axiLiteClk(i),
            axiLiteRst         => axiLiteRst(i),
            axiLiteReadMaster  => axiLiteReadMasters(i),
            axiLiteReadSlave   => axiLiteReadSlaves(i),
            axiLiteWriteMaster => axiLiteWriteMasters(i),
            axiLiteWriteSlave  => axiLiteWriteSlaves(i),
            -- PHY + MAC signals
            sysClk62           => sysClk62,
            sysClk125          => sysClk125,
            sysRst125          => sysRst125,
            extRst             => refRst,
            phyReady           => phyReady(i),
            sigDet             => sigDet(i),
            -- MGT Ports
            gtTxP              => gtTxP(i),
            gtTxN              => gtTxN(i),
            gtRxP              => gtRxP(i),
            gtRxN              => gtRxN(i));

   end generate GEN_LANE;

end mapping;<|MERGE_RESOLUTION|>--- conflicted
+++ resolved
@@ -2,11 +2,7 @@
 -- File       : GigEthGthUltraScaleWrapper.vhd
 -- Company    : SLAC National Accelerator Laboratory
 -- Created    : 2015-03-30
-<<<<<<< HEAD
--- Last update: 2018-06-19
-=======
 -- Last update: 2018-08-23
->>>>>>> 0fe2c67e
 -------------------------------------------------------------------------------
 -- Description: Gth7 Wrapper for 1000BASE-X Ethernet
 -- Note: This module supports up to a MGT QUAD of 1GigE interfaces
