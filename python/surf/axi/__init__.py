--- conflicted
+++ resolved
@@ -13,9 +13,5 @@
 from surf.axi._AxiStreamDmaRingWrite  import *
 from surf.axi._AxiStreamMonitoring    import *
 from surf.axi._AxiVersion             import *
-<<<<<<< HEAD
 from surf.axi._AxiVersionLegacy       import *
-from surf.axi._AxiStreamDmaV2         import *
-=======
-from surf.axi._AxiVersionLegacy       import *
->>>>>>> 2abb8524
+from surf.axi._AxiStreamDmaV2         import *