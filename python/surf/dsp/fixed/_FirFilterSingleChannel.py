--- conflicted
+++ resolved
@@ -7,10 +7,6 @@
 # copied, modified, propagated, or distributed except according to the terms
 # contained in the LICENSE.txt file.
 #-----------------------------------------------------------------------------
-<<<<<<< HEAD
-import scipy
-=======
->>>>>>> 470bd760
 import pyrogue as pr
 
 class FirFilterSingleChannel(pr.Device):
