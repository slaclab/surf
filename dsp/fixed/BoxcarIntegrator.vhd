--- conflicted
+++ resolved
@@ -161,7 +161,6 @@
          end if;
       end if;
 
-<<<<<<< HEAD
       if DOB_REG_G then
          -- Ready after writing last location
          v.obFull   := r.obFullD;
@@ -177,14 +176,6 @@
 
             -- Output valid latch
             v.obValid := '1';
-=======
-         -- Update the accumulator
-         v.obData := r.obData + ibDataE;
-
-         -- Check if full
-         if r.obFull = '1' then
-            v.obData := v.obData - ramDoutE;
->>>>>>> 92855eb9
          end if;
       else
          if r.ibValid = '1' then
@@ -235,4 +226,4 @@
       end if;
    end process seq;
 
-end rtl;
+end rtl;