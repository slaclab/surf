-------------------------------------------------------------------------------
-- Title      : AD9681 Simulation Module
-------------------------------------------------------------------------------
-- Company    : SLAC National Accelerator Laboratory
<<<<<<< HEAD
-- Platform   : 
=======
-- Platform   :
>>>>>>> 5f724477
-- Standard   : VHDL'93/02
-------------------------------------------------------------------------------
-- Description: 
-------------------------------------------------------------------------------
-- This file is part of SLAC Firmware Standard Library. It is subject to
-- the license terms in the LICENSE.txt file found in the top-level directory
-- of this distribution and at:
--    https://confluence.slac.stanford.edu/display/ppareg/LICENSE.html.
-- No part of SLAC Firmware Standard Library, including this file, may be
-- copied, modified, propagated, or distributed except according to the terms
-- contained in the LICENSE.txt file.
-------------------------------------------------------------------------------

library ieee;
use ieee.std_logic_1164.all;
use ieee.std_logic_unsigned.all;
use ieee.std_logic_arith.all;

library surf;
use surf.StdRtlPkg.all;
use surf.TextUtilPkg.all;

library UNISIM;
use UNISIM.vcomponents.all;

entity Ad9681 is

   generic (
      TPD_G : time := 1 ns);

   port (
      clkP : in sl;
      clkN : in sl;

      vin : in RealArray(7 downto 0);

      dP   : out slv8array(1 downto 0);
      dN   : out slv8array(1 downto 0);
      dcoP : out slv(1 downto 0);
      dcoN : out slv(1 downto 0);
      fcoP : out slv(1 downto 0);
      fcoN : out slv(1 downto 0);

      sclk : in    sl;
      sdio : inout sl;
      csb  : in    sl);

end entity Ad9681;

architecture behavioral of Ad9681 is

   -------------------------------------------------------------------------------------------------
   -- Config and Sampling constant and signals
   -------------------------------------------------------------------------------------------------
   constant PN_SHORT_TAPS_C : NaturalArray     := (0 => 4, 1 => 8);    -- X9+X5+1
   constant PN_SHORT_INIT_C : slv(8 downto 0)  := "011011111";
   constant PN_LONG_TAPS_C  : NaturalArray     := (0 => 16, 1 => 22);  -- X23+X18+1
   constant PN_LONG_INIT_C  : slv(22 downto 0) := "01001101110000000101000";

   -- ConfigSlave signals
   signal wrEn      : sl;
   signal addr      : slv(12 downto 0);
   signal wrData    : slv(31 downto 0);
   signal byteValid : slv(3 downto 0);

   type GlobalConfigType is record
      mode           : slv(2 downto 0);
      stabilizer     : sl;
      clockDivRatio  : slv(2 downto 0);
      outputLvds     : sl;
      outputInvert   : sl;
      termination    : slv(1 downto 0);
      driveStrength  : sl;
      lsbFirst       : sl;
      outputMode     : slv(2 downto 0);
      pllLowRateMode : sl;
      sel2xFrame     : sl;
      bits           : slv(1 downto 0);
      binFormat      : sl;
      digitalFsAdj   : slv(2 downto 0);
   end record GlobalConfigType;

   constant GLOBAL_CONFIG_INIT_C : GlobalConfigType := (
      mode           => "000",
      stabilizer     => '1',
      clockDivRatio  => "000",
      outputLvds     => '0',
      outputInvert   => '0',
      termination    => "00",
      driveStrength  => '0',
      lsbFirst       => '0',
      outputMode     => "011",
      pllLowRateMode => '0',
      sel2xFrame     => '0',
      bits           => "00",
      binFormat      => '1',
      digitalFsAdj   => "100");

   type ChannelConfigType is record
      chopMode        : sl;
      pn23            : slv(22 downto 0);
      resetPnLongGen  : sl;
      pn9             : slv(8 downto 0);
      resetPnShortGen : sl;
      userTestMode    : slv(1 downto 0);
      outputTestMode  : slv(3 downto 0);
      outputPhase     : slv(3 downto 0);
      inputPhase      : slv(2 downto 0);
      userPattern1    : slv(15 downto 0);
      userPattern2    : slv(15 downto 0);
      offsetAdjust    : slv(7 downto 0);
      outputReset     : sl;
      powerDown       : sl;
   end record ChannelConfigType;

   constant CHANNEL_CONFIG_INIT_C : ChannelConfigType := (
      chopMode        => '0',
      pn23            => PN_LONG_INIT_C,
      resetPnLongGen  => '0',
      pn9             => PN_SHORT_INIT_C,
      resetPnShortGen => '0',
      userTestMode    => "00",
      outputTestMode  => "0000",
      outputPhase     => "0011",
      inputPhase      => "000",
      userPattern1    => X"0000",
      userPattern2    => X"0000",
      offsetAdjust    => X"00",
      outputReset     => '0',
      powerDown       => '0');

   type ChannelConfigArray is array (natural range <>) of ChannelConfigType;

   type DelayArray is array (15 downto 0) of RealArray(7 downto 0);

   type ConfigRegType is record
      vinDelay        : DelayArray;
      sample          : Slv16Array(7 downto 0);  -- slv(13 downto 0);
      rdData          : slv(31 downto 0);
      lsbFirst        : sl;
      softReset       : sl;
      channelConfigEn : slv(9 downto 0);
      tmpGlobal       : GlobalConfigType;
      tmpChannel      : ChannelConfigType;
      global          : GlobalConfigType;
      channel         : ChannelConfigArray(9 downto 0);
      word            : sl;
   end record ConfigRegType;

   constant CONFIG_REG_INIT_C : ConfigRegType := (
      vinDelay        => (others => (others => 0.0)),
      sample          => (others => "0000000000000000"),
      rdData          => X"00000000",
      lsbFirst        => '0',
      softReset       => '0',
      channelConfigEn => "1111111111",
      tmpGlobal       => GLOBAL_CONFIG_INIT_C,
      tmpChannel      => CHANNEL_CONFIG_INIT_C,
      global          => GLOBAL_CONFIG_INIT_C,
      channel         => (others => CHANNEL_CONFIG_INIT_C),
      word            => '0');

   signal r   : ConfigRegType := CONFIG_REG_INIT_C;
   signal rin : ConfigRegType;

   -------------------------------------------------------------------------------------------------
   -- Output constants and signals
   -------------------------------------------------------------------------------------------------
--   constant DCLK_PERIOD_C : time := CLK_PERIOD_G / 7.0;

   signal pllRst   : sl;
   signal clk      : sl;
   signal locked   : sl;
   signal rst      : sl;
   signal clkFbOut : sl;
   signal clkFbIn  : sl;
   signal dClkInt  : sl;
   signal dClk     : sl;
   signal fClkInt  : sl;
   signal fClk     : sl;
   signal dcoInt   : sl;
   signal dco      : sl;
   signal fcoInt   : sl;
   signal fco      : sl;
   signal serData  : slv8array(1 downto 0);

begin

   -------------------------------------------------------------------------------------------------
   -- Create local clocks
   -------------------------------------------------------------------------------------------------
--   ClkRst_1 : entity surf.ClkRst
--      generic map (
--         RST_HOLD_TIME_G => 50 us)
--      port map (
--         rst => pllRst);

   process is
   begin
      pllRst <= '1';
      wait for 15 us;
      pllRst <= '0';
      wait until locked = '0';
   end process;


   CLK_BUFG : IBUFGDS
      port map (
         I  => clkP,
         IB => clkN,
         O  => clk);

   plle2_adv_inst : PLLE2_ADV
      generic map (
         BANDWIDTH          => "HIGH",
         COMPENSATION       => "ZHOLD",
         DIVCLK_DIVIDE      => 1,
         CLKFBOUT_MULT      => 8,
         CLKFBOUT_PHASE     => 0.000,
         CLKOUT0_DIVIDE     => 8,
         CLKOUT0_PHASE      => 0.000,
         CLKOUT0_DUTY_CYCLE => 0.500,
         CLKOUT1_DIVIDE     => 2,
         CLKOUT1_PHASE      => 0.000,
         CLKOUT1_DUTY_CYCLE => 0.500,
         CLKOUT2_DIVIDE     => 2,
         CLKOUT2_PHASE      => 180.000,
         CLKOUT2_DUTY_CYCLE => 0.500,
         CLKOUT3_DIVIDE     => 8,
         CLKOUT3_PHASE      => 0.000,
         CLKOUT3_DUTY_CYCLE => 0.500,
         CLKIN1_PERIOD      => 8.0,
         REF_JITTER1        => 0.010)
      port map (
         -- Output clocks
         CLKFBOUT => clkFbOut,
         CLKOUT0  => fClkInt,
         CLKOUT1  => dClkInt,
         CLKOUT2  => dcoInt,            -- Shifted serial clock for output
         CLKOUT3  => fcoInt,
         CLKOUT4  => open,
         CLKOUT5  => open,
         -- Input clock control
         CLKFBIN  => clkFbIn,
         CLKIN1   => clk,
         CLKIN2   => '0',
         -- Tied to always select the primary input clock
         CLKINSEL => '1',
         -- Ports for dynamic reconfiguration
         DADDR    => (others => '0'),
         DCLK     => '0',
         DEN      => '0',
         DI       => (others => '0'),
         DO       => open,
         DRDY     => open,
         DWE      => '0',
         -- Other control and status signals
         LOCKED   => locked,
         PWRDWN   => '0',
         RST      => pllRst);

   FB_BUFG : BUFG
      port map (
         I => clkFbOut,
         O => clkFbIn);

   FCLK_BUFG : BUFG
      port map (
         I => fClkInt,
         O => fClk);

   DCLK_BUFG : BUFG
      port map (
         I => dClkInt,
         O => dClk);

   DCO_BUFG : BUFG
      port map (
         I => dcoInt,
         O => dco);

   FCO_BUFG : BUFG
      port map (
         I => fcoInt,
         O => fco);

   RstSync_1 : entity surf.RstSync
      generic map (
         TPD_G           => TPD_G,
         IN_POLARITY_G   => '0',
         OUT_POLARITY_G  => '1',
         RELEASE_DELAY_G => 10)
      port map (
         clk      => fClk,
         asyncRst => locked,
         syncRst  => rst);

   -------------------------------------------------------------------------------------------------
   -- Instantiate configuration interface
   -------------------------------------------------------------------------------------------------
   AdiConfigSlave_1 : entity surf.AdiConfigSlave
      generic map (
         TPD_G => TPD_G)
      port map (
         clk       => fClk,
         sclk      => sclk,
         sdio      => sdio,
         csb       => csb,
         wrEn      => wrEn,
         rdEn      => open,
         addr      => addr,
         wrData    => wrData,
         byteValid => byteValid,
         rdData    => r.rdData);

   -------------------------------------------------------------------------------------------------
   -- Configuration register logic
   -------------------------------------------------------------------------------------------------
   comb : process (addr, r, vin, wrData, wrEn) is
      variable v             : ConfigRegType;
      variable activeChannel : ChannelConfigType;
      variable zero          : slv(13 downto 0) := (others => '0');
   begin
      v := r;

      for i in 7 downto 0 loop
         v.vinDelay(0)(i) := vin(i);
         for j in 15 downto 1 loop
            v.vinDelay(j)(i) := r.vinDelay(j-1)(i);
         end loop;
      end loop;

      ----------------------------------------------------------------------------------------------
      -- Configuration Registers
      ----------------------------------------------------------------------------------------------
      activeChannel := r.channel(0);
      for i in 9 downto 0 loop
         if (r.channelConfigEn(i) = '1') then
            activeChannel := r.channel(i);
         end if;
      end loop;


      v.rdData := (others => '0');
      case (addr(7 downto 0)) is

         when X"00" =>                  -- chip_port_config
            v.rdData(6) := r.lsbFirst;
            v.rdData(5) := r.softReset;
            v.rdData(4) := '1';
            v.rdData(3) := '1';
            v.rdData(2) := r.softReset;
            v.rdData(1) := r.lsbFirst;
            if (wrEn = '1') then
               v.lsbFirst  := wrData(6) or wrData(1);
               v.softReset := wrData(5) or wrData(2);
            end if;

         when X"01" =>                  -- chip_id
            v.rdData(7 downto 0) := X"8F";

         when X"02" =>                  -- chip_grade
            v.rdData(6 downto 4) := "110";

            -------------------------------------------------------------------------------------------
--          when X"04" =>                  -- device_index_2
--             v.rdData(3 downto 0) := r.channelConfigEn(7 downto 4);
--             if (wrEn = '1') then
--                v.channelConfigEn(7 downto 4) := wrData(3 downto 0);
--             end if;

         when X"05" =>                                               -- device_index_1
            v.rdData(3 downto 0) := r.channelConfigEn(3 downto 0);
            v.rdData(4)          := r.channelConfigEn(8);
            v.rdData(5)          := r.channelConfigEn(9);
            if (wrEn = '1') then
               v.channelConfigEn(3 downto 0) := wrData(3 downto 0);
               v.channelConfigEn(7 downto 4) := wrData(3 downto 0);  -- Check this
               v.channelConfigEn(8)          := wrData(4);
               v.channelConfigEn(9)          := wrData(5);
            end if;

         when X"FF" =>                  -- device update
            if (wrEn = '1') then
               v.global := r.tmpGlobal;
               for i in 9 downto 0 loop
                  if (r.channelConfigEn(i) = '1') then
                     v.channel(i) := r.tmpChannel;
                     if (r.tmpChannel.resetPnLongGen = '1') then
                        v.channel(i).pn23 := PN_LONG_INIT_C;
                     end if;
                     if (r.tmpChannel.resetPnShortGen = '1') then
                        v.channel(i).pn9 := PN_SHORT_INIT_C;
                     end if;
                  end if;
               end loop;
            end if;

         -------------------------------------------------------------------------------------------
         when X"08" =>                  -- modes
            v.rdData(1 downto 0) := r.global.mode(1 downto 0);
            v.rdData(5)          := r.global.mode(2);
            if (wrEn = '1') then
               v.tmpGlobal.mode(1 downto 0) := wrData(1 downto 0);
               v.tmpGlobal.mode(2)          := wrData(5);
            end if;

         when X"09" =>                  -- clock
            v.rdData(0) := r.global.stabilizer;
            if (wrEn = '1') then
               v.tmpGlobal.stabilizer := wrData(0);
            end if;

         when X"0B" =>
            v.rdData(2 downto 0) := r.global.clockDivRatio;
            if (wrEn = '1') then
               v.tmpGlobal.clockDivRatio := wrData(2 downto 0);
            end if;

         when X"0C" =>
            v.rdData(2) := activeChannel.chopMode;
            if (wrEn = '1') then
               v.tmpChannel.chopMode := wrData(2);
            end if;


         when X"0D" =>                  -- test_io
            v.rdData(7 downto 6) := activeChannel.userTestMode;
            v.rdData(5)          := activeChannel.resetPnLongGen;
            v.rdData(4)          := activeChannel.resetPnShortGen;
            v.rdData(3 downto 0) := activeChannel.outputTestMode;
            if (wrEn = '1') then
               v.tmpChannel.userTestMode    := wrData(7 downto 6);
               v.tmpChannel.resetPnLongGen  := wrData(5);
               v.tmpChannel.resetPnShortGen := wrData(4);
               v.tmpChannel.outputTestMode  := wrData(3 downto 0);
            end if;

         when X"10" =>
            v.rdData(7 downto 0) := activeChannel.offsetAdjust;
            if (wrEn = '1') then
               v.tmpChannel.offsetAdjust := wrData(7 downto 0);
            end if;


         when X"14" =>                  -- output_mode
            v.rdData(6) := r.global.outputLvds;
            v.rdData(2) := r.global.outputInvert;
            v.rdData(0) := r.global.binFormat;
            if (wrEn = '1') then
               v.tmpGlobal.outputLvds   := wrData(6);
               v.tmpGlobal.outputInvert := wrData(2);
               v.tmpGlobal.binFormat    := wrData(0);
            end if;

         when X"15" =>                  -- output_adjust
            -- Not sure if this is global
            v.rdData(5 downto 4) := r.global.termination;
            v.rdData(0)          := r.global.driveStrength;
            if (wrEn = '1') then
               v.tmpGlobal.termination   := wrData(5 downto 4);
               v.tmpGlobal.driveStrength := wrData(0);
            end if;

         when X"16" =>                  -- output_phase
            v.rdData(6 downto 4) := activeChannel.inputPhase;
            v.rdData(3 downto 0) := activeChannel.outputPhase;
            if (wrEn = '1') then
               v.tmpChannel.inputPhase  := wrData(6 downto 4);
               v.tmpChannel.outputPhase := wrData(3 downto 0);
            end if;

         when X"18" =>
            v.rdData(2 downto 0) := r.global.digitalFsAdj;
            if (wrEn = '1') then
               v.tmpGlobal.digitalFsAdj := wrData(2 downto 0);
            end if;


         when X"19" =>                  -- user_patt1_lsb
            v.rdData(7 downto 0) := activeChannel.userPattern1(7 downto 0);
            if (wrEn = '1') then
               v.tmpChannel.userPattern1(7 downto 0) := wrData(7 downto 0);
            end if;

         when X"1A" =>                  -- user_patt1_msb
            v.rdData(7 downto 0) := activeChannel.userPattern1(15 downto 8);
            if (wrEn = '1') then
               v.tmpChannel.userPattern1(15 downto 8) := wrData(7 downto 0);
            end if;

         when X"1B" =>                  -- user_patt2_lsb
            v.rdData(7 downto 0) := activeChannel.userPattern2(7 downto 0);
            if (wrEn = '1') then
               v.tmpChannel.userPattern2(7 downto 0) := wrData(7 downto 0);
            end if;

         when X"1C" =>                  -- user_patt2_msb
            v.rdData(7 downto 0) := activeChannel.userPattern2(15 downto 8);
            if (wrEn = '1') then
               v.tmpChannel.userPattern2(15 downto 8) := wrData(7 downto 0);
            end if;

         when X"21" =>                  -- serial_control
            v.rdData(7)          := r.global.lsbFirst;
            v.rdData(6 downto 4) := r.global.outputMode;
            v.rdData(3)          := r.global.pllLowRateMode;
            v.rdData(2)          := r.global.sel2xFrame;
            v.rdData(1 downto 0) := r.global.bits;
            if (wrEn = '1') then
               v.tmpGlobal.lsbFirst       := wrData(7);
               v.tmpGlobal.outputMode     := wrData(6 downto 4);
               v.tmpGlobal.pllLowRateMode := wrData(3);
               v.tmpGlobal.sel2xFrame     := wrData(2);
               v.tmpGlobal.bits           := wrData(1 downto 0);
            end if;

         when X"22" =>                  -- serial_ch_stat
            v.rdData(1) := activeChannel.outputReset;
            v.rdData(0) := activeChannel.powerDown;
            if (wrEn = '1') then
               v.tmpChannel.outputReset := wrData(1);
               v.tmpChannel.powerDown   := wrData(0);
            end if;

         when others =>
            v.rdData := (others => '1');

      end case;

      ----------------------------------------------------------------------------------------------
      -- ADC Sampling
      ----------------------------------------------------------------------------------------------
      v.word := not r.word;
      for i in 7 downto 0 loop
         if (r.channel(i).powerDown = '0') then
            case (r.channel(i).outputTestMode) is
               when "0000" =>           -- normal
                  v.sample(i) := adcConversion(r.vinDelay(15)(i), -1.0, 1.0, 14, toBoolean(r.global.binFormat)) & "00";

                  -- Emulate chip behavior at -1
                  if (r.vinDelay(15)(i) >= 1.0 or r.vinDelay(15)(i) <= -1.0) then
                     v.sample(i) := X"8000";
                  end if;
               when "0001" =>           -- midscale short
                  v.sample(i) := "1000000000000000";
               when "0010" =>           -- +FS short
                  v.sample(i) := "1111111111111100";
               when "0011" =>           -- -FS short
                  v.sample(i) := "0000000000000000";
               when "0100" =>           -- checkerboard
                  v.sample(i) := ite(r.word = '0', "1010101010101000", "0101010101010100");
               when "0101" =>           -- pn23 (not implemented)
                  v.sample(i) := (others => '0');  --(scrambler(zero, r.pn23, PN_LONG_TAPS_C, v.pn23, v.sample(i));
               when "0110" =>           -- pn9 (not implemented)
                  v.sample(i) := (others => '0');  --scrambler(zero, r.pn9, PN_SHORT_TAPS_C, v.pn9, v.sample(i));
               when "0111" =>           -- one/zero toggle
                  v.sample(i) := ite(r.word = '0', "1111111111111100", "0000000000000000");
               when "1000" =>           -- user input
                  v.sample(i) := ite(r.word = '0', r.channel(i).userPattern1, r.channel(i).userPattern2);
               when "1001" =>           -- 1/0 bit toggle
                  v.sample(i) := "1010101010101000";
               when "1010" =>           -- 1x sync
                  v.sample(i) := "0000000111111100";
               when "1011" =>           -- one bit high
                  v.sample(i) := "1000000000000000";
               when "1100" =>           -- mixed bit frequency
                  v.sample(i) := "1010000110011100";
               when others =>
                  v.sample(i) := (others => '0');
            end case;

         else
            v.sample(i) := (others => '0');
         end if;
      end loop;

      rin <= v;

   end process comb;

   seq : process (fClk) is
   begin
      if (rising_edge(fClk)) then
         r <= rin after TPD_G;
      end if;
   end process seq;

   -------------------------------------------------------------------------------------------------
   -- Output
   -------------------------------------------------------------------------------------------------
   BYTE_GEN : for i in 1 downto 0 generate
      DATA_SERIALIZER_GEN : for ch in 7 downto 0 generate
         Ad9681Serializer_1 : entity surf.Ad9681Serializer
            port map (
               clk    => dClk,
               clkDiv => fClk,
               rst    => rst,
               iData  => r.sample(ch)(i*8+7 downto i*8),
               oData  => serData(i)(ch));

         DATA_OUT_BUFF : OBUFDS
            port map (
               I  => serData(i)(ch),
               O  => dP(i)(ch),
               OB => dN(i)(ch));
      end generate DATA_SERIALIZER_GEN;


      FCLK_OUT_BUFF : entity surf.ClkOutBufDiff
         port map (
            clkIn   => fco,
            clkOutP => fcoP(i),
            clkOutN => fcoN(i));

      DCLK_OUT_BUFF : entity surf.ClkOutBufDiff
         port map (
            clkIn   => dco,
            clkOutP => dcoP(i),
            clkOutN => dcoN(i));
   end generate;


end architecture behavioral;<|MERGE_RESOLUTION|>--- conflicted
+++ resolved
@@ -2,14 +2,10 @@
 -- Title      : AD9681 Simulation Module
 -------------------------------------------------------------------------------
 -- Company    : SLAC National Accelerator Laboratory
-<<<<<<< HEAD
--- Platform   : 
-=======
 -- Platform   :
->>>>>>> 5f724477
 -- Standard   : VHDL'93/02
 -------------------------------------------------------------------------------
--- Description: 
+-- Description:
 -------------------------------------------------------------------------------
 -- This file is part of SLAC Firmware Standard Library. It is subject to
 -- the license terms in the LICENSE.txt file found in the top-level directory
