--- conflicted
+++ resolved
@@ -18,10 +18,9 @@
 use ieee.std_logic_arith.all;
 use ieee.std_logic_unsigned.all;
 
-library surf;
-use surf.StdRtlPkg.all;
-use surf.Code12b14bPkg.all;
-use surf.TextUtilPkg.all;
+use work.StdRtlPkg.all;
+use work.Code12b14bPkg.all;
+use work.TextUtilPkg.all;
 
 
 ----------------------------------------------------------------------------------------------------
@@ -60,28 +59,6 @@
 
 begin
 
-<<<<<<< HEAD
-   dispInInt <= toDisparityOutType(dispIn);
-   dispOutInt <= toDisparityOutType(dispOut);
-
-   -- component instantiation
-   U_Encoder12b14b : entity surf.Encoder12b14b
-      generic map (
-         TPD_G          => TPD_G,
-         RST_POLARITY_G => RST_POLARITY_G,
-         RST_ASYNC_G    => RST_ASYNC_G,
-         DEBUG_DISP_G => true)
-      port map (
-         clk      => clk,               -- [in]
-         clkEn    => clkEn,             -- [in]
-         rst      => rst,               -- [in]
-         dataIn   => dataIn,            -- [in]
-         dispIn   => dispIn,
-         dataKIn  => dataKIn,           -- [in]
-         dataOut  => dataOut,           -- [out]
-         dispOut  => dispOut,
-         invalidK => invalidK);         -- [out]
-=======
 --   dispInInt <= toDisparityOutType(dispIn);
 --   dispOutInt <= toDisparityOutType(dispOut);
 
@@ -102,10 +79,9 @@
 --         dataOut  => dataOut,           -- [out]
 --         dispOut  => dispOut,
 --         invalidK => invalidK);         -- [out]
->>>>>>> 2fbb06ed
-
-
-   U_ClkRst_1 : entity surf.ClkRst
+
+
+   U_ClkRst_1 : entity work.ClkRst
       generic map (
          CLK_PERIOD_G      => 10 ns,
          CLK_DELAY_G       => 1 ns,
