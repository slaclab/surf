-------------------------------------------------------------------------------
-- Company    : SLAC National Accelerator Laboratory
-------------------------------------------------------------------------------
-- Description: SimpleStreamingProtocol - A simple protocol layer for inserting
-- idle and framing control characters into a raw data stream. This module
-- ties the framing core to an RTL 8b10b encoder.
-------------------------------------------------------------------------------
-- This file is part of 'SLAC Firmware Standard Library'.
-- It is subject to the license terms in the LICENSE.txt file found in the
-- top-level directory of this distribution and at:
--    https://confluence.slac.stanford.edu/display/ppareg/LICENSE.html.
-- No part of 'SLAC Firmware Standard Library', including this file,
-- may be copied, modified, propagated, or distributed except according to
-- the terms contained in the LICENSE.txt file.
-------------------------------------------------------------------------------

library ieee;
use ieee.std_logic_1164.all;
use IEEE.STD_LOGIC_UNSIGNED.all;
use IEEE.STD_LOGIC_ARITH.all;

library surf;
use surf.StdRtlPkg.all;
use surf.Code8b10bPkg.all;

entity SspDecoder8b10b is
   generic (
<<<<<<< HEAD
      TPD_G                : time    := 1 ns;
      RST_POLARITY_G       : sl      := '0';
      RST_ASYNC_G          : boolean := true;
      BRK_FRAME_ON_ERROR_G : boolean := true);

=======
      TPD_G          : time    := 1 ns;
      RST_POLARITY_G : sl      := '0';
      RST_ASYNC_G    : boolean := true);
>>>>>>> d93275d3
   port (
      -- Clock and Reset
      clk       : in  sl;
      rst       : in  sl := RST_POLARITY_G;
      -- Encoded Input
      validIn   : in  sl := '1';
      dataIn    : in  slv(19 downto 0);
      -- Framing Output
      validOut  : out sl;
      dataOut   : out slv(15 downto 0);
      errorOut  : out sl;
      sof       : out sl;
      eof       : out sl;
      eofe      : out sl;
      -- Decoder Monitoring
      validDec  : out sl;
      codeError : out sl;
      dispError : out sl);
end entity SspDecoder8b10b;

architecture rtl of SspDecoder8b10b is

   signal codeErrorVec : slv(1 downto 0);
   signal dispErrorVec : slv(1 downto 0);

   signal validDecInt  : sl;
   signal codeErrorInt : sl;
   signal dispErrorInt : sl;
   signal framedData   : slv(15 downto 0);
   signal framedDataK  : slv(1 downto 0);

begin

   Decoder8b10b_1 : entity surf.Decoder8b10b
      generic map (
         TPD_G          => TPD_G,
         NUM_BYTES_G    => 2,
         RST_POLARITY_G => RST_POLARITY_G,
         RST_ASYNC_G    => RST_ASYNC_G)
      port map (
         clk      => clk,
         rst      => rst,
         validIn  => validIn,
         dataIn   => dataIn,
         dataOut  => framedData,
         dataKOut => framedDataK,
         validOut => validDecInt,
         codeErr  => codeErrorVec,
         dispErr  => dispErrorVec);

   validDec  <= validDecInt;
   codeError <= codeErrorInt;
   dispError <= dispErrorInt;

   codeErrorInt <= uor(codeErrorVec);
   dispErrorInt <= uor(dispErrorVec);

   SspDeframer_1 : entity surf.SspDeframer
      generic map (
         TPD_G                => TPD_G,
         RST_POLARITY_G       => RST_POLARITY_G,
         RST_ASYNC_G          => RST_ASYNC_G,
         WORD_SIZE_G          => 16,
         K_SIZE_G             => 2,
         BRK_FRAME_ON_ERROR_G => BRK_FRAME_ON_ERROR_G,
         SSP_IDLE_CODE_G      => D_10_2_C & K_28_5_C,
         SSP_IDLE_K_G         => "01",
         SSP_SOF_CODE_G       => D_10_2_C & K_23_7_C,
         SSP_SOF_K_G          => "01",
         SSP_EOF_CODE_G       => D_10_2_C & K_29_7_C,
         SSP_EOF_K_G          => "01")
      port map (
<<<<<<< HEAD
         clk      => clk,
         rst      => rst,
         dataIn   => framedData,
         dataKIn  => framedDataK,
         validIn  => validDec,
         decErrIn => decErr,
         dataOut  => dataOut,
         validOut => validOut,
         sof      => sof,
         eof      => eof,
         eofe     => eofe);
=======
         -- Clock and Reset
         clk       => clk,
         rst       => rst,
         -- Input Interface
         validIn   => validDecInt,
         dataIn    => framedData,
         dataKIn   => framedDataK,
         decErrIn  => codeErrorInt,
         dispErrIn => dispErrorInt,
         -- Output Interface
         dataOut   => dataOut,
         validOut  => validOut,
         errorOut  => errorOut,
         sof       => sof,
         eof       => eof,
         eofe      => eofe);
>>>>>>> d93275d3

end architecture rtl;<|MERGE_RESOLUTION|>--- conflicted
+++ resolved
@@ -25,17 +25,10 @@
 
 entity SspDecoder8b10b is
    generic (
-<<<<<<< HEAD
       TPD_G                : time    := 1 ns;
       RST_POLARITY_G       : sl      := '0';
       RST_ASYNC_G          : boolean := true;
       BRK_FRAME_ON_ERROR_G : boolean := true);
-
-=======
-      TPD_G          : time    := 1 ns;
-      RST_POLARITY_G : sl      := '0';
-      RST_ASYNC_G    : boolean := true);
->>>>>>> d93275d3
    port (
       -- Clock and Reset
       clk       : in  sl;
@@ -108,19 +101,6 @@
          SSP_EOF_CODE_G       => D_10_2_C & K_29_7_C,
          SSP_EOF_K_G          => "01")
       port map (
-<<<<<<< HEAD
-         clk      => clk,
-         rst      => rst,
-         dataIn   => framedData,
-         dataKIn  => framedDataK,
-         validIn  => validDec,
-         decErrIn => decErr,
-         dataOut  => dataOut,
-         validOut => validOut,
-         sof      => sof,
-         eof      => eof,
-         eofe     => eofe);
-=======
          -- Clock and Reset
          clk       => clk,
          rst       => rst,
@@ -137,6 +117,5 @@
          sof       => sof,
          eof       => eof,
          eofe      => eofe);
->>>>>>> d93275d3
 
 end architecture rtl;