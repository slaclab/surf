-------------------------------------------------------------------------------
-- Title      : HTSP: https://confluence.slac.stanford.edu/x/pQmODw
-------------------------------------------------------------------------------
-- Company    : SLAC National Accelerator Laboratory
-------------------------------------------------------------------------------
-- Description: Wrapper for HTSP Ethernet with GTY-based CAUI4 PHY
-------------------------------------------------------------------------------
-- This file is part of 'SLAC Firmware Standard Library'.
-- It is subject to the license terms in the LICENSE.txt file found in the
-- top-level directory of this distribution and at:
--    https://confluence.slac.stanford.edu/display/ppareg/LICENSE.html.
-- No part of 'SLAC Firmware Standard Library', including this file,
-- may be copied, modified, propagated, or distributed except according to
-- the terms contained in the LICENSE.txt file.
-------------------------------------------------------------------------------

library ieee;
use ieee.std_logic_1164.all;
use ieee.std_logic_arith.all;
use ieee.std_logic_unsigned.all;

library surf;
use surf.StdRtlPkg.all;
use surf.AxiStreamPkg.all;
use surf.AxiLitePkg.all;
use surf.HtspPkg.all;

library unisim;
use unisim.vcomponents.all;

entity HtspCaui4Gty is
   generic (
      TPD_G                 : time                        := 1 ns;
      SIM_SPEEDUP_G         : boolean                     := false;
      ROGUE_SIM_EN_G        : boolean                     := false;
      ROGUE_SIM_PORT_NUM_G  : natural range 1024 to 49151 := 9000;
<<<<<<< HEAD
      REFCLK_TYPE_G         : string                     := "161MHz";  -- or "156.25MHz"
=======
      REFCLK_TYPE_G         : string                      := "161MHz";  -- or "156.25MHz"
>>>>>>> 235c3a5e
      -- HTSP Settings
      NUM_VC_G              : integer range 1 to 16       := 4;
      TX_MAX_PAYLOAD_SIZE_G : positive                    := 8192;  -- Must be a multiple of 64B (in units of bytes)
      -- Misc Debug Settings
      LOOPBACK_G            : slv(2 downto 0)             := (others => '0');
      RX_POLARITY_G         : slv(3 downto 0)             := (others => '0');
      TX_POLARITY_G         : slv(3 downto 0)             := (others => '0');
      TX_DIFF_CTRL_G        : Slv5Array(3 downto 0)       := (others => "11000");
      TX_PRE_CURSOR_G       : Slv5Array(3 downto 0)       := (others => "00000");
      TX_POST_CURSOR_G      : Slv5Array(3 downto 0)       := (others => "00000");
      -- AXI-Lite Settings
      AXIL_WRITE_EN_G       : boolean                     := false;  -- Set to false when on remote end of a link
      AXIL_BASE_ADDR_G      : slv(31 downto 0)            := (others => '0');
      AXIL_CLK_FREQ_G       : real                        := 156.25E+6);
   port (
      -- Stable Clock and Reset
      stableClk       : in  sl;         -- GT needs a stable clock to "boot up"
      stableRst       : in  sl;
      -- HTSP Clock and Reset
      htspClk         : out sl;
      htspRst         : out sl;
      -- Non VC Rx Signals
      htspRxIn        : in  HtspRxInType                             := HTSP_RX_IN_INIT_C;
      htspRxOut       : out HtspRxOutType;
      -- Non VC Tx Signals
      htspTxIn        : in  HtspTxInType                             := HTSP_TX_IN_INIT_C;
      htspTxOut       : out HtspTxOutType;
      -- Frame Transmit Interface
      htspTxMasters   : in  AxiStreamMasterArray(NUM_VC_G-1 downto 0);
      htspTxSlaves    : out AxiStreamSlaveArray(NUM_VC_G-1 downto 0);
      -- Frame Receive Interface
      htspRxMasters   : out AxiStreamMasterArray(NUM_VC_G-1 downto 0);
      htspRxCtrl      : in  AxiStreamCtrlArray(NUM_VC_G-1 downto 0);
      htspRxSlaves    : in  AxiStreamSlaveArray(NUM_VC_G-1 downto 0) := (others => AXI_STREAM_SLAVE_INIT_C);  -- Simulation Only
      -- AXI-Lite Register Interface (axilClk domain)
      axilClk         : in  sl                                       := '0';
      axilRst         : in  sl                                       := '0';
      axilReadMaster  : in  AxiLiteReadMasterType                    := AXI_LITE_READ_MASTER_INIT_C;
      axilReadSlave   : out AxiLiteReadSlaveType;
      axilWriteMaster : in  AxiLiteWriteMasterType                   := AXI_LITE_WRITE_MASTER_INIT_C;
      axilWriteSlave  : out AxiLiteWriteSlaveType;
      -- Ethernet MAC
      localMac        : in  slv(47 downto 0)                         := x"01_02_03_56_44_00";  -- 00:44:56:03:02:01
      -- GT Ports
      gtRefClkP       : in  sl;
      gtRefClkN       : in  sl;
      gtRxP           : in  slv(3 downto 0);
      gtRxN           : in  slv(3 downto 0);
      gtTxP           : out slv(3 downto 0);
      gtTxN           : out slv(3 downto 0));

end HtspCaui4Gty;

architecture mapping of HtspCaui4Gty is

   constant RX_POLARITY_C : slv(9 downto 0) := ("000000" & RX_POLARITY_G);
   constant TX_POLARITY_C : slv(9 downto 0) := ("000000" & TX_POLARITY_G);
   constant TX_DIFF_CTRL_C : Slv5Array(9 downto 0) := (
      0 => TX_DIFF_CTRL_G(0),
      1 => TX_DIFF_CTRL_G(1),
      2 => TX_DIFF_CTRL_G(2),
      3 => TX_DIFF_CTRL_G(3),
      4 => "11111",
      5 => "11111",
      6 => "11111",
      7 => "11111",
      8 => "11111",
      9 => "11111");
   constant TX_PRE_CURSOR_C : Slv5Array(9 downto 0) := (
      0 => TX_PRE_CURSOR_G(0),
      1 => TX_PRE_CURSOR_G(1),
      2 => TX_PRE_CURSOR_G(2),
      3 => TX_PRE_CURSOR_G(3),
      4 => "11111",
      5 => "11111",
      6 => "11111",
      7 => "11111",
      8 => "11111",
      9 => "11111");
   constant TX_POST_CURSOR_C : Slv5Array(9 downto 0) := (
      0 => TX_POST_CURSOR_G(0),
      1 => TX_POST_CURSOR_G(1),
      2 => TX_POST_CURSOR_G(2),
      3 => TX_POST_CURSOR_G(3),
      4 => "11111",
      5 => "11111",
      6 => "11111",
      7 => "11111",
      8 => "11111",
      9 => "11111");

   signal phyClk     : sl;
   signal phyRst     : sl;
   signal phyUsrRst  : sl;
   signal htspRefClk : sl;

   signal phyRxMaster     : AxiStreamMasterType := AXI_STREAM_MASTER_INIT_C;
   signal phyRxMasterReg0 : AxiStreamMasterType := AXI_STREAM_MASTER_INIT_C;
   signal phyRxMasterReg1 : AxiStreamMasterType := AXI_STREAM_MASTER_INIT_C;

   signal phyTxMaster : AxiStreamMasterType;
   signal phyTxSlave  : AxiStreamSlaveType;

   signal loopback     : slv(2 downto 0);
   signal rxPolarity   : slv(9 downto 0);
   signal txPolarity   : slv(9 downto 0);
   signal txDiffCtrl   : Slv5Array(9 downto 0);
   signal txPreCursor  : Slv5Array(9 downto 0);
   signal txPostCursor : Slv5Array(9 downto 0);
   signal stableReset  : sl;
   signal phyReady     : sl;

begin

   assert (isPowerOf2(TX_MAX_PAYLOAD_SIZE_G) = true)
      report "MAX_PAYLOAD_SIZE_G must be power of 2" severity failure;

   REAL_HTSP : if (not ROGUE_SIM_EN_G) generate

      htspClk <= phyClk;

      U_htspRst : entity surf.RstPipeline
         generic map (
            TPD_G => TPD_G)
         port map (
            clk    => phyClk,
            rstIn  => phyRst,
            rstOut => htspRst);

      stableReset <= stableRst or phyUsrRst;

      U_Core : entity surf.HtspCore
         generic map (
            TPD_G                 => TPD_G,
            -- HTSP Settings
            NUM_VC_G              => NUM_VC_G,
            TX_MAX_PAYLOAD_SIZE_G => TX_MAX_PAYLOAD_SIZE_G,
            -- Misc Debug Settings
            LOOPBACK_G            => LOOPBACK_G,
            RX_POLARITY_G         => RX_POLARITY_C,
            TX_POLARITY_G         => TX_POLARITY_C,
            TX_DIFF_CTRL_G        => TX_DIFF_CTRL_C,
            TX_PRE_CURSOR_G       => TX_PRE_CURSOR_C,
            TX_POST_CURSOR_G      => TX_POST_CURSOR_C,
            -- HTSP Settings
            AXIL_WRITE_EN_G       => AXIL_WRITE_EN_G,
            AXIL_BASE_ADDR_G      => AXIL_BASE_ADDR_G,
            AXIL_CLK_FREQ_G       => AXIL_CLK_FREQ_G)
         port map (
            -- Clock and Reset
            htspClk         => phyClk,
            htspRst         => phyRst,
            -- Tx User interface
            htspTxIn        => htspTxIn,
            htspTxOut       => htspTxOut,
            htspTxMasters   => htspTxMasters,
            htspTxSlaves    => htspTxSlaves,
            -- Rx User interface
            htspRxIn        => htspRxIn,
            htspRxOut       => htspRxOut,
            htspRxMasters   => htspRxMasters,
            htspRxCtrl      => htspRxCtrl,
            -- Tx PHY Interface
            phyTxRdy        => phyReady,
            phyTxMaster     => phyTxMaster,
            phyTxSlave      => phyTxSlave,
            -- Rx PHY Interface
            phyRxRdy        => phyReady,
            phyRxMaster     => phyRxMasterReg1,
            -- Debug Interface
            localMac        => localMac,
            loopback        => loopback,
            rxPolarity      => rxPolarity,
            txPolarity      => txPolarity,
            txDiffCtrl      => txDiffCtrl,
            txPreCursor     => txPreCursor,
            txPostCursor    => txPostCursor,
            phyUsrRst       => phyUsrRst,
            -- AXI-Lite Register Interface (axilClk domain)
            axilClk         => axilClk,
            axilRst         => axilRst,
            axilReadMaster  => axilReadMaster,
            axilReadSlave   => axilReadSlave,
            axilWriteMaster => axilWriteMaster,
            axilWriteSlave  => axilWriteSlave);

      --------------------------
      -- Help with making timing
      --------------------------
      process(phyClk)
      begin
         if rising_edge(phyClk) then
            phyRxMasterReg1 <= phyRxMasterReg0 after TPD_G;
            phyRxMasterReg0 <= phyRxMaster     after TPD_G;
         end if;
      end process;

      --------------------------
      -- Wrapper for GT IP core
      --------------------------
      U_IP : entity surf.Caui4GtyIpWrapper
         generic map (
            TPD_G              => TPD_G,
            REFCLK_TYPE_G      => REFCLK_TYPE_G,
            MAX_PAYLOAD_SIZE_G => TX_MAX_PAYLOAD_SIZE_G,
            SIM_SPEEDUP_G      => SIM_SPEEDUP_G)
         port map (
            -- Stable Clock and Reset Reference
            stableClk    => stableClk,
            stableRst    => stableReset,
            -- PHY Clock and Reset
            phyClk       => phyClk,
            phyRst       => phyRst,
            -- Rx PHY Interface
            phyRxMaster  => phyRxMaster,
            -- Tx PHY Interface
            phyTxMaster  => phyTxMaster,
            phyTxSlave   => phyTxSlave,
            -- Misc Debug Interfaces
            phyReady     => phyReady,
            loopback     => loopback,
            rxPolarity   => rxPolarity(3 downto 0),
            txPolarity   => txPolarity(3 downto 0),
            txDiffCtrl   => txDiffCtrl(3 downto 0),
            txPreCursor  => txPreCursor(3 downto 0),
            txPostCursor => txPostCursor(3 downto 0),
            -- GT Ports
            gtRefClkP    => gtRefClkP,
            gtRefClkN    => gtRefClkN,
            gtRxP        => gtRxP,
            gtRxN        => gtRxN,
            gtTxP        => gtTxP,
            gtTxN        => gtTxN);

   end generate REAL_HTSP;

   SIM_HTSP : if (ROGUE_SIM_EN_G) generate

      U_Rogue : entity surf.RogueHtspSim
         generic map(
            TPD_G      => TPD_G,
            PORT_NUM_G => ROGUE_SIM_PORT_NUM_G,
            NUM_VC_G   => NUM_VC_G)
         port map(
            -- GT Ports
            htspRefClk      => htspRefClk,
            -- HTSP Clock and Reset
            htspClk         => htspClk,
            htspRst         => htspRst,
            -- Non VC Rx Signals
            htspRxIn        => htspRxIn,
            htspRxOut       => htspRxOut,
            -- Non VC Tx Signals
            htspTxIn        => htspTxIn,
            htspTxOut       => htspTxOut,
            -- Frame Transmit Interface
            htspTxMasters   => htspTxMasters,
            htspTxSlaves    => htspTxSlaves,
            -- Frame Receive Interface
            htspRxMasters   => htspRxMasters,
            htspRxSlaves    => htspRxSlaves,
            -- AXI-Lite Register Interface (axilClk domain)
            axilClk         => axilClk,
            axilRst         => axilRst,
            axilReadMaster  => axilReadMaster,
            axilReadSlave   => axilReadSlave,
            axilWriteMaster => axilWriteMaster,
            axilWriteSlave  => axilWriteSlave);

      U_htspRefClk : IBUFDS_GTE4
         generic map (
            REFCLK_EN_TX_PATH  => '0',
            REFCLK_HROW_CK_SEL => "00",  -- 2'b00: ODIV2 = O
            REFCLK_ICNTL_RX    => "00")
         port map (
            I     => gtRefClkP,
            IB    => gtRefClkN,
            CEB   => '0',
            ODIV2 => htspRefClk,
            O     => open);

      gtTxP <= x"0";
      gtTxN <= x"F";

   end generate SIM_HTSP;

end mapping;<|MERGE_RESOLUTION|>--- conflicted
+++ resolved
@@ -34,11 +34,7 @@
       SIM_SPEEDUP_G         : boolean                     := false;
       ROGUE_SIM_EN_G        : boolean                     := false;
       ROGUE_SIM_PORT_NUM_G  : natural range 1024 to 49151 := 9000;
-<<<<<<< HEAD
-      REFCLK_TYPE_G         : string                     := "161MHz";  -- or "156.25MHz"
-=======
       REFCLK_TYPE_G         : string                      := "161MHz";  -- or "156.25MHz"
->>>>>>> 235c3a5e
       -- HTSP Settings
       NUM_VC_G              : integer range 1 to 16       := 4;
       TX_MAX_PAYLOAD_SIZE_G : positive                    := 8192;  -- Must be a multiple of 64B (in units of bytes)
