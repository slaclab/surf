-------------------------------------------------------------------------------
-- File       : I2cRegMaster.vhd
-- Company    : SLAC National Accelerator Laboratory
-------------------------------------------------------------------------------
-- Description:
--   PRESCALE_G = (clk_freq / (5 * i2c_freq)) - 1
--   FILTER_G = (min_pulse_time / clk_period) + 1
-------------------------------------------------------------------------------
-- This file is part of 'SLAC Firmware Standard Library'.
-- It is subject to the license terms in the LICENSE.txt file found in the
-- top-level directory of this distribution and at:
--    https://confluence.slac.stanford.edu/display/ppareg/LICENSE.html.
-- No part of 'SLAC Firmware Standard Library', including this file,
-- may be copied, modified, propagated, or distributed except according to
-- the terms contained in the LICENSE.txt file.
-------------------------------------------------------------------------------

library ieee;
use ieee.std_logic_1164.all;
use ieee.numeric_std.all;


library surf;
use surf.StdRtlPkg.all;
use surf.I2cPkg.all;

entity I2cRegMaster is

   generic (
      TPD_G                : time                      := 1 ns;
      OUTPUT_EN_POLARITY_G : integer range 0 to 1      := 0;
      FILTER_G             : integer range 2 to 512    := 8;
      PRESCALE_G           : integer range 0 to 655535 := 62);
   port (
      clk    : in  sl;
      srst   : in  sl := '0';
      arst   : in  sl := '0';
      regIn  : in  I2cRegMasterInType;
      regOut : out I2cRegMasterOutType;
      i2ci   : in  i2c_in_type;
      i2co   : out i2c_out_type);

end entity I2cRegMaster;

architecture rtl of I2cRegMaster is

   type StateType is (
      WAIT_REQ_S,
      ADDR_S,
      WRITE_S,
      READ_TXN_S,
      READ_S,
      BUS_ACK_S,
      REG_ACK_S);

   type RegType is record
      state       : StateType;
      byteCount   : unsigned(1 downto 0);
      regOut      : I2cRegMasterOutType;
      i2cMasterIn : I2cMasterInType;
   end record RegType;

   constant REG_INIT_C : RegType := (
      state          => WAIT_REQ_S,
      byteCount      => (others => '0'),
      regOut         => (
         regAck      => '0',
         regFail     => '0',
         regFailCode => (others => '0'),
         regRdData   => (others => '0')),
      i2cMasterIn    => (
         enable      => '0',
         prescale    => (others => '0'),
         filter      => (others => '0'),
         txnReq      => '0',
         stop        => '0',
         op          => '0',
         busReq      => '0',
         addr        => (others => '0'),
         tenbit      => '0',
         wrValid     => '0',
         wrData      => (others => '0'),
         rdAck       => '0'));

   signal r            : RegType := REG_INIT_C;
   signal rin          : RegType;
   signal i2cMasterIn  : I2cMasterInType;
   signal i2cMasterOut : I2cMasterOutType;

   function getIndex (
      endianness : sl;
      byteCount  : unsigned;
      totalBytes : unsigned)
      return integer is
   begin
      if (endianness = '0') then
         -- little endian
         return to_integer(byteCount)*8;
      else
         -- big endian
         return (to_integer(totalBytes)-to_integer(byteCount))*8;
      end if;
   end function getIndex;

begin

   i2cMaster_1 : entity surf.I2cMaster
      generic map (
         TPD_G                => TPD_G,
         OUTPUT_EN_POLARITY_G => OUTPUT_EN_POLARITY_G,
         PRESCALE_G           => PRESCALE_G,
         FILTER_G             => FILTER_G,
         DYNAMIC_FILTER_G     => 0)
      port map (
         clk          => clk,
         srst         => srst,
         arst         => arst,
         i2cMasterIn  => i2cMasterIn,
         i2cMasterOut => i2cMasterOut,
         i2ci         => i2ci,
         i2co         => i2co);

   comb : process (regIn, i2cMasterOut, r, srst) is
      variable v            : RegType;
      variable addrIndexVar : integer;
      variable dataIndexVar : integer;
   begin
      v := r;

      addrIndexVar := getIndex(regIn.endianness, r.byteCount, unsigned(regIn.regAddrSize));
      dataIndexVar := getIndex(regIn.endianness, r.byteCount, unsigned(regIn.regDataSize));

      v.regOut.regAck  := '0';
      v.regOut.regFail := '0';

      v.i2cMasterIn.rdAck := '0';

      case r.state is
         when WAIT_REQ_S =>
            v.byteCount := (others => '0');
            if (regIn.regReq = '1') then
               v.i2cMasterIn.txnReq := '1';
               v.i2cMasterIn.op     := '1';
               -- Use a repeated start for reads when directed to do so
               -- This is done by setting stop to 0 for the regAddr write txn
               -- Then the following read txn will be issued with repeated start
               v.i2cMasterIn.stop   := ite(regIn.regOp = '0' and regIn.repeatStart = '1', '0', '1');
               v.i2cMasterIn.busReq := regIn.busReq;
               v.state              := ADDR_S;
               if regIn.busReq = '1' then
                  v.state := BUS_ACK_S;
               elsif (regIn.regAddrSkip = '1') then
                  if (regIn.regOp = '1') then
                     v.state := WRITE_S;
                  else
                     v.i2cMasterIn.op := '0';
                     v.state          := READ_S;
                  end if;
               end if;
            end if;

         when ADDR_S =>
            -- When a new register access request is seen,
            -- Write the register address out on the bus first
            -- One byte at a time, order determined by endianness input
            v.i2cMasterIn.wrData  := regIn.regAddr(addrIndexVar+7 downto addrIndexVar);
            v.i2cMasterIn.wrValid := '1';
            -- Must drop txnReq as last byte is sent if reading
            v.i2cMasterIn.txnReq  := not toSl(slv(r.byteCount) = regIn.regAddrSize and regIn.regOp = '0' and regIn.wrDataOnRd = '0');

            if (i2cMasterOut.wrAck = '1') then
               v.byteCount           := r.byteCount + 1;
               v.i2cMasterIn.wrValid := '0';
               if (slv(r.byteCount) = regIn.regAddrSize) then
                  -- Done sending addr
                  v.byteCount := (others => '0');
                  if (regIn.regOp = '1' or (regIn.regOp = '0' and regIn.wrDataOnRd = '1')) then
                     v.state := WRITE_S;
                  else
                     v.state := READ_TXN_S;
                  end if;
               end if;
            end if;

         when WRITE_S =>
            -- Txn started in WAIT_REQ_S still active
            -- Put wrData on the bus one byte at a time
            v.i2cMasterIn.wrData  := regIn.regWrData(dataIndexVar+7 downto dataIndexVar);
            v.i2cMasterIn.wrValid := '1';
            v.i2cMasterIn.txnReq  := not toSl(slv(r.byteCount) = regIn.regDataSize);
            v.i2cMasterIn.stop    := '1';  -- Send stop when done writing all bytes
            if (i2cMasterOut.wrAck = '1') then
               v.byteCount           := r.byteCount + 1;
               v.i2cMasterIn.wrValid := '0';
               if (slv(r.byteCount) = regIn.regDataSize) then  -- could use rxnReq = 0
                  if (regIn.regOp = '1') then
                     v.state := REG_ACK_S;
                  else
                     -- Handle wrDataOnRead case
                     v.state     := READ_TXN_S;
                  end if;

               end if;
            end if;


         when READ_TXN_S =>
            -- Start new txn to read data bytes
            v.i2cMasterIn.txnReq := '1';
            v.i2cMasterIn.op     := '0';
            v.i2cMasterIn.stop   := '1';  -- i2c stop after all bytes are read
<<<<<<< HEAD
            v.byteCount := (others => '0');                        
=======
            v.byteCount := (others => '0');
>>>>>>> 265b0838
            v.state              := READ_S;

         when READ_S =>
            -- Drop txnReq on last byte
            v.i2cMasterIn.txnReq := not toSl(slv(r.byteCount) = regIn.regDataSize);
            -- Read data bytes as they arrive
            if (i2cMasterOut.rdValid = '1' and r.i2cMasterIn.rdAck = '0') then
               v.byteCount                                            := r.byteCount + 1;
               v.regOut.regRdData(dataIndexVar+7 downto dataIndexVar) := i2cMasterOut.rdData;
               v.i2cMasterIn.rdAck                                    := '1';
               if (slv(r.byteCount) = regIn.regDataSize) then
                  -- Done
                  v.state := REG_ACK_S;
               end if;
            end if;

         when BUS_ACK_S =>
            if i2cMasterOut.busAck = '1' then
               v.i2cMasterIn.txnReq := '0';
               v.state              := REG_ACK_S;
            end if;

         when REG_ACK_S =>
            -- Req done. Ack the req.
            -- Might have failed so hold regFail (would be set to 0 otherwise).
            v.regOut.regAck  := '1';
            v.regOut.regFail := r.regOut.regFail;
            if (regIn.regReq = '0') then
--          v.regOut.regAck := '0'; Might want this back.
               v.state := WAIT_REQ_S;
            end if;

      end case;

      -- Always check for errors an cancel the txn if they happen
      if (i2cMasterOut.txnError = '1' and i2cMasterOut.rdValid = '1') then
         v.regOut.regFail     := '1';
         v.regOut.regFailCode := i2cMasterOut.rdData;
         v.i2cMasterIn.txnReq := '0';
         v.i2cMasterIn.rdAck  := '1';
         v.state              := REG_ACK_S;
      end if;

      ------------------------------------------------------------------------------------------------
      -- Synchronous Reset
      ------------------------------------------------------------------------------------------------
      if (srst = '1') then
         v := REG_INIT_C;
      end if;

      ------------------------------------------------------------------------------------------------
      -- Signal Assignments
      ------------------------------------------------------------------------------------------------
      -- Update registers
      rin <= v;

      -- Internal signals
      i2cMasterIn.enable   <= '1';
      i2cMasterIn.prescale <= slv(to_unsigned(PRESCALE_G, 16));  -- Now unused
      i2cMasterIn.filter   <= (others => '0');                   -- Not using dynamic filtering
      i2cMasterIn.addr     <= regIn.i2cAddr;
      i2cMasterIn.tenbit   <= regIn.tenbit;
      i2cMasterIn.txnReq   <= r.i2cMasterIn.txnReq;
      i2cMasterIn.stop     <= r.i2cMasterIn.stop;
      i2cMasterIn.op       <= r.i2cMasterIn.op;
      i2cMasterIn.wrValid  <= r.i2cMasterIn.wrValid;
      i2cMasterIn.wrData   <= r.i2cMasterIn.wrData;
      i2cMasterIn.rdAck    <= r.i2cMasterIn.rdAck;
      i2cMasterIn.busReq   <= r.i2cMasterIn.busReq;

      -- Outputs
      regOut <= r.regOut;

   end process comb;

   seq : process (clk, arst) is
   begin
      if (arst = '1') then
         r <= REG_INIT_C after TPD_G;
      elsif (rising_edge(clk)) then
         r <= rin after TPD_G;
      end if;
   end process seq;



end architecture rtl;<|MERGE_RESOLUTION|>--- conflicted
+++ resolved
@@ -209,11 +209,7 @@
             v.i2cMasterIn.txnReq := '1';
             v.i2cMasterIn.op     := '0';
             v.i2cMasterIn.stop   := '1';  -- i2c stop after all bytes are read
-<<<<<<< HEAD
-            v.byteCount := (others => '0');                        
-=======
             v.byteCount := (others => '0');
->>>>>>> 265b0838
             v.state              := READ_S;
 
          when READ_S =>
