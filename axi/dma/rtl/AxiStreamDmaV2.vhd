--- conflicted
+++ resolved
@@ -99,86 +99,6 @@
 
 begin
 
-<<<<<<< HEAD
-   GEN_Desc : if (SIMULATION_G = false) generate
-      U_DmaDesc : entity work.AxiStreamDmaV2Desc
-         generic map (
-            TPD_G             => TPD_G,
-            SYNTH_MODE_G      => SYNTH_MODE_G,
-            MEMORY_TYPE_G     => MEMORY_TYPE_G,             
-            CHAN_COUNT_G      => CHAN_COUNT_G,
-            AXIL_BASE_ADDR_G  => AXIL_BASE_ADDR_G,
-            AXI_READY_EN_G    => AXI_READY_EN_G,
-            AXI_CONFIG_G      => AXI_DESC_CONFIG_G,
-            DESC_AWIDTH_G     => DESC_AWIDTH_G,
-            DESC_ARB_G        => DESC_ARB_G,
-            ACK_WAIT_BVALID_G => true)
-         port map (
-            -- Clock/Reset
-            axiClk          => axiClk,
-            axiRst          => axiRst,
-            axilReadMaster  => axilReadMaster,
-            axilReadSlave   => axilReadSlave,
-            axilWriteMaster => axilWriteMaster,
-            axilWriteSlave  => axilWriteSlave,
-            interrupt       => interrupt,
-            online          => online,
-            acknowledge     => acknowledge,
-            dmaWrDescReq    => dmaWrDescReq,
-            dmaWrDescAck    => dmaWrDescAck,
-            dmaWrDescRet    => dmaWrDescRet,
-            dmaWrDescRetAck => dmaWrDescRetAck,
-            dmaRdDescReq    => dmaRdDescReq,
-            dmaRdDescAck    => dmaRdDescAck,
-            dmaRdDescRet    => dmaRdDescRet,
-            dmaRdDescRetAck => dmaRdDescRetAck,
-            axiRdCache      => axiRdCache,
-            axiWrCache      => axiWrCache,
-            axiWriteMaster  => axiWriteMaster(0),
-            axiWriteSlave   => axiWriteSlave(0),
-            axiWriteCtrl    => axiWriteCtrl(0));
-   end generate;
-   
-   EMU_Desc : if (SIMULATION_G = true) generate
-      U_DmaDesc : entity work.AxiStreamDmaV2DescEmulate
-         generic map (
-            TPD_G             => TPD_G,
-            CHAN_COUNT_G      => CHAN_COUNT_G,
-            AXIL_BASE_ADDR_G  => AXIL_BASE_ADDR_G,
-            AXI_READY_EN_G    => AXI_READY_EN_G,
-            AXI_CONFIG_G      => AXI_DESC_CONFIG_G,
-            DESC_AWIDTH_G     => DESC_AWIDTH_G,
-            DESC_ARB_G        => DESC_ARB_G,
-            ACK_WAIT_BVALID_G => false)
-         port map (
-            -- Clock/Reset
-            axiClk          => axiClk,
-            axiRst          => axiRst,
-            axilReadMaster  => axilReadMaster,
-            axilReadSlave   => axilReadSlave,
-            axilWriteMaster => axilWriteMaster,
-            axilWriteSlave  => axilWriteSlave,
-            interrupt       => interrupt,
-            online          => online,
-            acknowledge     => acknowledge,
-            dmaWrDescReq    => dmaWrDescReq,
-            dmaWrDescAck    => dmaWrDescAck,
-            dmaWrDescRet    => dmaWrDescRet,
-            dmaWrDescRetAck => dmaWrDescRetAck,
-            dmaRdDescReq    => dmaRdDescReq,
-            dmaRdDescAck    => dmaRdDescAck,
-            dmaRdDescRet    => dmaRdDescRet,
-            dmaRdDescRetAck => dmaRdDescRetAck,
-            axiRdCache      => axiRdCache,
-            axiWrCache      => axiWrCache,
-            axiWriteMaster  => axiWriteMaster(0),
-            axiWriteSlave   => axiWriteSlave(0),
-            axiWriteCtrl    => axiWriteCtrl(0));
-   end generate;   
-   
-   -- Read channel 0 unused.
-   axiReadMaster(0) <= AXI_READ_MASTER_INIT_C;
-=======
    U_DmaDesc : entity work.AxiStreamDmaV2Desc
       generic map (
          TPD_G            => TPD_G,
@@ -214,7 +134,6 @@
    -- Read/Write channel 0 unused.
    axiReadMasters(0)  <= AXI_READ_MASTER_INIT_C;
    axiWriteMasters(0) <= AXI_WRITE_MASTER_INIT_C;
->>>>>>> 740d3d57
 
    U_ChanGen : for i in 0 to CHAN_COUNT_G-1 generate
 
