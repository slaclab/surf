--- conflicted
+++ resolved
@@ -8,16 +8,6 @@
 ## may be copied, modified, propagated, or distributed except according to 
 ## the terms contained in the LICENSE.txt file.
 ##############################################################################
-<<<<<<< HEAD
-from surf.axi._AxiLiteEmpty           import *
-from surf.axi._AxiMemTester           import *
-from surf.axi._AxiStreamDmaRingWrite  import *
-from surf.axi._AxiStreamMonitoring    import *
-from surf.axi._AxiVersion             import *
-from surf.axi._AxiVersionLegacy       import *
-from surf.axi._AxiStreamDmaV2         import *
-from surf.axi._AxiStreamScatterGather import *
-=======
 from surf.axi._AxiLiteEmpty                 import *
 from surf.axi._AxiMemTester                 import *
 from surf.axi._AxiStreamBatcherEventBuilder import *
@@ -26,4 +16,4 @@
 from surf.axi._AxiVersion                   import *
 from surf.axi._AxiVersionLegacy             import *
 from surf.axi._AxiStreamDmaV2               import *
->>>>>>> cd203d89
+from surf.axi._AxiStreamScatterGather       import *
