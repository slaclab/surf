--- conflicted
+++ resolved
@@ -16,8 +16,4 @@
 from surf.axi._AxiVersion                   import *
 from surf.axi._AxiVersionLegacy             import *
 from surf.axi._AxiStreamDmaV2               import *
-<<<<<<< HEAD
 from surf.axi._AxiStreamScatterGather       import *
-=======
-from surf.axi._AxiStreamScatterGather       import *
->>>>>>> 57ea32bd
