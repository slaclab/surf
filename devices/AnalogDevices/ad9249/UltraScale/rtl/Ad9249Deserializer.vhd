-------------------------------------------------------------------------------
-- Company    : SLAC National Accelerator Laboratory
-------------------------------------------------------------------------------
-- Description:
-- ADC Readout Controller
-- Receives ADC Data from an AD9592 chip.
-- Designed specifically for Xilinx 7 series FPGAs
-------------------------------------------------------------------------------
-- This file is part of 'SLAC Firmware Standard Library'.
-- It is subject to the license terms in the LICENSE.txt file found in the
-- top-level directory of this distribution and at:
--    https://confluence.slac.stanford.edu/display/ppareg/LICENSE.html.
-- No part of 'SLAC Firmware Standard Library', including this file,
-- may be copied, modified, propagated, or distributed except according to
-- the terms contained in the LICENSE.txt file.
-------------------------------------------------------------------------------

library ieee;
use ieee.std_logic_1164.all;
use ieee.std_logic_arith.all;
use ieee.std_logic_unsigned.all;

library UNISIM;
use UNISIM.vcomponents.all;


library surf;
use surf.StdRtlPkg.all;
use surf.AxiLitePkg.all;
use surf.AxiStreamPkg.all;
use surf.Ad9249Pkg.all;

entity Ad9249Deserializer is
   generic (
      TPD_G             : time            := 1 ns;
      SIM_DEVICE_G      : string          := "ULTRASCALE";
      IODELAY_GROUP_G   : string          := "DEFAULT_GROUP";
      IDELAY_CASCADE_G  : boolean         := false;
      IDELAYCTRL_FREQ_G : real            := 300.0;
      DEFAULT_DELAY_G   : slv(8 downto 0) := (others => '0');
<<<<<<< HEAD
      ADC_INVERT_CH_G   : sl              := '0');
=======
      ADC_INVERT_CH_G   : sl              := '0';
      BIT_REV_G         : sl              := '0');
>>>>>>> af269855
   port (
      -- Serial Data from ADC
      dClk          : in  sl;                -- Data clock
      dRst          : in  sl;                -- Data reset
      dClkDiv4      : in  sl;
      dRstDiv4      : in  sl;
      sDataP        : in  sl;                -- Frame clock
      sDataN        : in  sl;
      -- Signal to control data gearboxes
      loadDelay     : in  sl;
      delay         : in  slv(8 downto 0) := "000000000";
      delayValueOut : out slv(8 downto 0);
      bitSlip       : in  sl;                -- dClkDiv4 domain
      adcData       : out slv(13 downto 0);  -- dClkDiv4 domain
      adcValid      : out sl                 -- dClkDiv4 domain
      );
end Ad9249Deserializer;

-- Define architecture
architecture rtl of Ad9249Deserializer is

   attribute keep : string;
   -------------------------------------------------------------------------------------------------
   -- ADC Readout Clocked Registers
   -------------------------------------------------------------------------------------------------

   constant CASCADE_C : string := ite(IDELAY_CASCADE_G, "MASTER", "NONE");


   -- Local signals
   signal sDataPadP : sl;
   signal sDataPadN : sl;
   signal sData_i   : sl;
   signal sData_d   : sl;

   -- idelay signals
   signal masterCntValue1 : slv(8 downto 0);
   signal masterCntValue2 : slv(8 downto 0);
   signal cascOut         : sl;
   signal cascRet         : sl;
   -- iserdes signal
   signal masterData      : slv(7 downto 0);
   signal iAdcData        : slv(13 downto 0);

   attribute keep of sData_i : signal is "true";

begin

   -------------------------------------------------------------------------------------------------
   -- Create Clocks
   -------------------------------------------------------------------------------------------------

   -- input sData buffer
   --
   U_IBUFDS_sData : IBUFDS_DIFF_OUT
      generic map (
         DQS_BIAS => "FALSE"            -- (FALSE, TRUE)
         )
      port map (
         O  => sDataPadP,               -- 1-bit output: Buffer output
         OB => sDataPadN,
         I  => sDataP,  -- 1-bit input: Diff_p buffer input (connect directly to top-level port)
         IB => sDataN   -- 1-bit input: Diff_n buffer input (connect directly to top-level port)
         );
   -- Optionally invert the pad input
   sData_i <= sDataPadP when ADC_INVERT_CH_G = '0' else sDataPadN;
   ----------------------------------------------------------------------------
   -- idelay3
   ----------------------------------------------------------------------------
   U_IDELAYE3_0 : entity surf.Idelaye3Wrapper
      generic map (
         CASCADE          => CASCADE_C,   -- Cascade setting (MASTER, NONE, SLAVE_END, SLAVE_MIDDLE)
         DELAY_FORMAT     => "COUNT",   -- Units of the DELAY_VALUE (COUNT, TIME)
         DELAY_SRC        => "IDATAIN",   -- Delay input (DATAIN, IDATAIN)
         DELAY_TYPE       => "VAR_LOAD",  -- Set the type of tap delay line (FIXED, VARIABLE, VAR_LOAD)
         DELAY_VALUE      => conv_integer(DEFAULT_DELAY_G),  -- Input delay value setting
         IS_CLK_INVERTED  => '0',       -- Optional inversion for CLK
         IS_RST_INVERTED  => '0',       -- Optional inversion for RST
         REFCLK_FREQUENCY => IDELAYCTRL_FREQ_G,  -- IDELAYCTRL clock input frequency in MHz (200.0-2667.0)
         SIM_DEVICE       => SIM_DEVICE_G,  -- Set the device version (ULTRASCALE, ULTRASCALE_PLUS, ULTRASCALE_PLUS_ES1,
         -- ULTRASCALE_PLUS_ES2)
         UPDATE_MODE      => "ASYNC"  -- Determines when updates to the delay will take effect (ASYNC, MANUAL,
       -- SYNC)
         )
      port map (
         CASC_IN     => '0',      -- 1-bit input: Cascade delay input from slave ODELAY CASCADE_OUT
         CASC_OUT    => cascOut,  -- 1-bit output: Cascade delay output to ODELAY input cascade
         CASC_RETURN => cascRet,  -- 1-bit input: Cascade delay returning from slave ODELAY DATAOUT
         CNTVALUEOUT => masterCntValue1,  -- 9-bit output: Counter value output
         DATAOUT     => sData_d,        -- 1-bit output: Delayed data output
         CE          => '0',            -- 1-bit input: Active high enable increment/decrement input
         CLK         => dClkDiv4,       -- 1-bit input: Clock input
         CNTVALUEIN  => delay,          -- 9-bit input: Counter value input
         DATAIN      => '1',            -- 1-bit input: Data input from the logic
         EN_VTC      => '0',            -- 1-bit input: Keep delay constant over VT
         IDATAIN     => sData_i,        -- 1-bit input: Data input from the IOBUF
         INC         => '0',            -- 1-bit input: Increment / Decrement tap delay input
         LOAD        => loadDelay,      -- 1-bit input: Load DELAY_VALUE input
         RST         => dRstDiv4        -- 1-bit input: Asynchronous Reset to the DELAY_VALUE
         );

   G_IdelayCascade : if IDELAY_CASCADE_G = true generate
      signal masterCntValue : slv(9 downto 0);
   begin

      U_ODELAYE3_0 : entity surf.Odelaye3Wrapper
         generic map (
            CASCADE          => "SLAVE_END",  -- Cascade setting (MASTER, NONE, SLAVE_END, SLAVE_MIDDLE)
            DELAY_FORMAT     => "COUNT",  -- Units of the DELAY_VALUE (COUNT, TIME)
            DELAY_TYPE       => "VAR_LOAD",  -- Set the type of tap delay line (FIXED, VARIABLE, VAR_LOAD)
            DELAY_VALUE      => conv_integer(DEFAULT_DELAY_G),  -- Input delay value setting
            IS_CLK_INVERTED  => '0',    -- Optional inversion for CLK
            IS_RST_INVERTED  => '0',    -- Optional inversion for RST
            REFCLK_FREQUENCY => IDELAYCTRL_FREQ_G,  -- IDELAYCTRL clock input frequency in MHz (200.0-2400.0)
            SIM_DEVICE       => SIM_DEVICE_G,
            UPDATE_MODE      => "ASYNC")  -- Determines when updates to the delay will take effect (ASYNC, MANUAL, SYNC)
         port map (
            CASC_IN     => cascOut,  -- 1-bit input: Cascade delay input from slave IDELAY CASCADE_OUT
            CASC_OUT    => open,     -- 1-bit output: Cascade delay output to IDELAY input cascade
            CASC_RETURN => '0',  -- 1-bit input: Cascade delay returning from slave IDELAY DATAOUT
            ODATAIN     => '0',         -- 1-bit input: Data input
            DATAOUT     => cascRet,     -- 1-bit output: Delayed data from ODATAIN input port
            CLK         => dClkDiv4,    -- 1-bit input: Clock input
            EN_VTC      => '0',         -- 1-bit input: Keep delay constant over VT
            INC         => '0',         -- 1-bit input: Increment / Decrement tap delay input
            CE          => '0',         -- 1-bit input: Active high enable increment/decrement input
            LOAD        => loadDelay,   -- 1-bit input: Load DELAY_VALUE input
            RST         => dRstDiv4,    -- 1-bit input: Asynchronous Reset to the DELAY_VALUE
            CNTVALUEIN  => delay,       -- 9-bit input: Counter value input
            CNTVALUEOUT => masterCntValue2);  -- 9-bit output: Counter value output

      masterCntValue <= resize(masterCntValue1, 10, '0') + masterCntValue2;
      delayValueOut  <= masterCntValue(9 downto 1);

   end generate;
   G_IdelayNoCascade : if IDELAY_CASCADE_G = false generate
      delayValueOut   <= masterCntValue1;
      masterCntValue2 <= (others => '0');
      cascRet         <= '0';
   end generate;

   ----------------------------------------------------------------------------
   -- iserdes3
   ----------------------------------------------------------------------------
   U_ISERDESE3_master : ISERDESE3
      generic map (
         DATA_WIDTH        => 8,        -- Parallel data width (4,8)
         FIFO_ENABLE       => "FALSE",  -- Enables the use of the FIFO
         FIFO_SYNC_MODE    => "FALSE",  -- Enables the use of internal 2-stage synchronizers on the FIFO
         IS_CLK_B_INVERTED => '1',      -- Optional inversion for CLK_B
         IS_CLK_INVERTED   => '0',      -- Optional inversion for CLK
         IS_RST_INVERTED   => '0',      -- Optional inversion for RST
         SIM_DEVICE        => SIM_DEVICE_G  -- Set the device version (ULTRASCALE, ULTRASCALE_PLUS, ULTRASCALE_PLUS_ES1,
         )
      port map (
         FIFO_EMPTY      => open,       -- 1-bit output: FIFO empty flag
         INTERNAL_DIVCLK => open,  -- 1-bit output: Internally divided down clock used when FIFO is
         Q               => masterData,     -- bit registered output
         CLK             => dClk,       -- 1-bit input: High-speed clock
         CLKDIV          => dClkDiv4,   -- 1-bit input: Divided Clock
         CLK_B           => dClk,       -- 1-bit input: Inversion of High-speed clock CLK
         D               => sData_d,    -- 1-bit input: Serial Data Input
         FIFO_RD_CLK     => '1',        -- 1-bit input: FIFO read clock
         FIFO_RD_EN      => '1',        -- 1-bit input: Enables reading the FIFO when asserted
         RST             => dRstDiv4    -- 1-bit input: Asynchronous Reset
         );

   U_Gearbox : entity surf.Gearbox
      generic map (
         TPD_G                => TPD_G,
         SLAVE_WIDTH_G        => 8,
         MASTER_WIDTH_G       => 14,
<<<<<<< HEAD
         MASTER_BIT_REVERSE_G => true
=======
         MASTER_BIT_REVERSE_G => toBoolean(BIT_REV_G)
>>>>>>> af269855
         )
      port map (
         clk         => dClkDiv4,
         rst         => dRstDiv4,
         slip        => bitSlip,        -- bitslip by the Microblaze alignment code
         -- Slave Interface
         slaveValid  => '1',
         slaveData   => masterData,
         -- Master Interface
         masterValid => adcValid,
         masterData  => adcData,
         masterReady => '1');

end rtl;
<|MERGE_RESOLUTION|>--- conflicted
+++ resolved
@@ -38,12 +38,8 @@
       IDELAY_CASCADE_G  : boolean         := false;
       IDELAYCTRL_FREQ_G : real            := 300.0;
       DEFAULT_DELAY_G   : slv(8 downto 0) := (others => '0');
-<<<<<<< HEAD
-      ADC_INVERT_CH_G   : sl              := '0');
-=======
       ADC_INVERT_CH_G   : sl              := '0';
       BIT_REV_G         : sl              := '0');
->>>>>>> af269855
    port (
       -- Serial Data from ADC
       dClk          : in  sl;                -- Data clock
@@ -216,11 +212,7 @@
          TPD_G                => TPD_G,
          SLAVE_WIDTH_G        => 8,
          MASTER_WIDTH_G       => 14,
-<<<<<<< HEAD
-         MASTER_BIT_REVERSE_G => true
-=======
          MASTER_BIT_REVERSE_G => toBoolean(BIT_REV_G)
->>>>>>> af269855
          )
       port map (
          clk         => dClkDiv4,
