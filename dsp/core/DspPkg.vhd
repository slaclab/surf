--- conflicted
+++ resolved
@@ -1,13 +1,8 @@
 -------------------------------------------------------------------------------
 -- File       : DspPkg.vhd
 -- Company    : SLAC National Accelerator Laboratory
-<<<<<<< HEAD
 -- Created    : 2014-04-24
 -- Last update: 2017-09-21
-=======
--- Created    : 2017-09-18
--- Last update: 2017-09-18
->>>>>>> ba66ef80
 -------------------------------------------------------------------------------
 -- Description: DSP Package File
 -------------------------------------------------------------------------------
@@ -40,13 +35,10 @@
    subtype float16 is float (5 downto -10);
 
    -- Useful constants
-<<<<<<< HEAD
    constant FP16_ZERO_C    : float16 := x"0000";
    constant FP16_NEG_ONE_C : float16 := x"bC00";
    constant FP16_POS_ONE_C : float16 := x"3C00";
 
-=======
->>>>>>> ba66ef80
    constant FP32_ZERO_C    : float32 := x"00000000";
    constant FP32_NEG_ONE_C : float32 := x"bf800000";
    constant FP32_POS_ONE_C : float32 := x"3f800000";
@@ -54,42 +46,13 @@
    constant FP64_ZERO_C    : float64 := x"0000000000000000";
    constant FP64_NEG_ONE_C : float64 := x"bff0000000000000";
    constant FP64_POS_ONE_C : float64 := x"3ff0000000000000";
-<<<<<<< HEAD
 
    constant FP128_ZERO_C    : float64 := x"00000000000000000000000000000000";
    constant FP128_NEG_ONE_C : float64 := x"bfff0000000000000000000000000000";
    constant FP128_POS_ONE_C : float64 := x"3fff0000000000000000000000000000";
 
-   -- Useful functions
-   function ite(i : boolean; t : float16; e : float16) return float16;
-   function ite(i : boolean; t : float32; e : float32) return float32;
-   function ite(i : boolean; t : float64; e : float64) return float64;
-   function ite(i : boolean; t : float128; e : float128) return float128;
-=======
->>>>>>> ba66ef80
-
 end package DspPkg;
 
 package body DspPkg is
 
-   function ite (i : boolean; t : float16; e : float16) return float16 is
-   begin
-      if (i) then return t; else return e; end if;
-   end function ite;
-
-   function ite (i : boolean; t : float32; e : float32) return float32 is
-   begin
-      if (i) then return t; else return e; end if;
-   end function ite;
-
-   function ite (i : boolean; t : float64; e : float64) return float64 is
-   begin
-      if (i) then return t; else return e; end if;
-   end function ite;
-
-   function ite (i : boolean; t : float128; e : float128) return float128 is
-   begin
-      if (i) then return t; else return e; end if;
-   end function ite;
-
 end package body DspPkg;