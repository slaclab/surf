--- conflicted
+++ resolved
@@ -147,15 +147,11 @@
    signal txDiffCtrl   : slv(4 downto 0);
    signal txPreCursor  : slv(4 downto 0);
    signal txPostCursor : slv(4 downto 0);
-<<<<<<< HEAD
+
    signal phyRxEyeRst  : sl;
-   
-begin
-=======
 
    signal txPolarity   : sl;
    signal rxPolarity   : sl;
->>>>>>> 1a32826e
 
 begin
 
