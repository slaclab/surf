--- conflicted
+++ resolved
@@ -26,7 +26,6 @@
 use surf.TenGigEthPkg.all;
 
 entity TenGigEthGtyUltraScaleWrapper is
-<<<<<<< HEAD
   generic (
     TPD_G             : time                             := 1 ns;
     NUM_LANE_G        : natural range 1 to 4             := 1;
@@ -79,59 +78,7 @@
     gtTxN                : out slv(NUM_LANE_G-1 downto 0);
     gtRxP                : in  slv(NUM_LANE_G-1 downto 0);
     gtRxN                : in  slv(NUM_LANE_G-1 downto 0));
-=======
-   generic (
-      TPD_G             : time                             := 1 ns;
-      NUM_LANE_G        : natural range 1 to 4             := 1;
-      JUMBO_G           : boolean                          := true;
-      PAUSE_EN_G        : boolean                          := true;
-      -- QUAD PLL Configurations
-      QPLL_REFCLK_SEL_G : slv(2 downto 0)                  := "001";
-      -- AXI-Lite Configurations
-      EN_AXI_REG_G      : boolean                          := false;
-      -- AXI Streaming Configurations
-      AXIS_CONFIG_G     : AxiStreamConfigArray(3 downto 0) := (others => EMAC_AXIS_CONFIG_C));
-   port (
-      -- Local Configurations
-      localMac            : in  Slv48Array(NUM_LANE_G-1 downto 0)              := (others => MAC_ADDR_INIT_C);
-      -- Streaming DMA Interface
-      dmaClk              : in  slv(NUM_LANE_G-1 downto 0);
-      dmaRst              : in  slv(NUM_LANE_G-1 downto 0);
-      dmaIbMasters        : out AxiStreamMasterArray(NUM_LANE_G-1 downto 0);
-      dmaIbSlaves         : in  AxiStreamSlaveArray(NUM_LANE_G-1 downto 0);
-      dmaObMasters        : in  AxiStreamMasterArray(NUM_LANE_G-1 downto 0);
-      dmaObSlaves         : out AxiStreamSlaveArray(NUM_LANE_G-1 downto 0);
-      -- Slave AXI-Lite Interface
-      axiLiteClk          : in  slv(NUM_LANE_G-1 downto 0)                     := (others => '0');
-      axiLiteRst          : in  slv(NUM_LANE_G-1 downto 0)                     := (others => '0');
-      axiLiteReadMasters  : in  AxiLiteReadMasterArray(NUM_LANE_G-1 downto 0)  := (others => AXI_LITE_READ_MASTER_INIT_C);
-      axiLiteReadSlaves   : out AxiLiteReadSlaveArray(NUM_LANE_G-1 downto 0);
-      axiLiteWriteMasters : in  AxiLiteWriteMasterArray(NUM_LANE_G-1 downto 0) := (others => AXI_LITE_WRITE_MASTER_INIT_C);
-      axiLiteWriteSlaves  : out AxiLiteWriteSlaveArray(NUM_LANE_G-1 downto 0);
-      -- Misc. Signals
-      extRst              : in  sl;
-      coreClk             : out sl;
-      coreRst             : out sl;
-      phyClk              : out slv(NUM_LANE_G-1 downto 0);
-      phyRst              : out slv(NUM_LANE_G-1 downto 0);
-      phyReady            : out slv(NUM_LANE_G-1 downto 0);
-      gtClk               : out sl;
-      -- Transceiver Debug Interface
-      gtTxPreCursor       : in  slv(4 downto 0)                                := "00000";
-      gtTxPostCursor      : in  slv(4 downto 0)                                := "00000";
-      gtTxDiffCtrl        : in  slv(4 downto 0)                                := "11100";
-      gtRxPolarity        : in  sl                                             := '0';
-      gtTxPolarity        : in  sl                                             := '0';
-      -- MGT Clock Port (156.25 MHz)
-      gtRefClk            : in  sl                                             := '0';
-      gtClkP              : in  sl                                             := '1';
-      gtClkN              : in  sl                                             := '0';
-      -- MGT Ports
-      gtTxP               : out slv(NUM_LANE_G-1 downto 0);
-      gtTxN               : out slv(NUM_LANE_G-1 downto 0);
-      gtRxP               : in  slv(NUM_LANE_G-1 downto 0);
-      gtRxN               : in  slv(NUM_LANE_G-1 downto 0));
->>>>>>> 01fd4d7d
+
 end TenGigEthGtyUltraScaleWrapper;
 
 architecture mapping of TenGigEthGtyUltraScaleWrapper is
@@ -202,7 +149,6 @@
         -- AXI Streaming Configurations
         AXIS_CONFIG_G => AXIS_CONFIG_G(i))
       port map (
-<<<<<<< HEAD
         -- Local Configurations
         localMac           => localMac(i),
         -- Streaming DMA Interface
@@ -246,79 +192,6 @@
         gtRxN                => gtRxN(i));
 
   end generate GEN_LANE;
-=======
-         -- MGT Clock Port (156.25 MHz)
-         gtRefClk      => gtRefClk,
-         gtClkP        => gtClkP,
-         gtClkN        => gtClkN,
-         coreClk       => coreClock,
-         coreRst       => coreReset,
-         gtClk         => gtClk,
-         -- Quad PLL Ports
-         qplllock      => qplllock,
-         qplloutclk    => qplloutclk,
-         qplloutrefclk => qplloutrefclk,
-         qpllRst       => qpllReset);
 
-   qpllReset(0) <= (qpllRst(0)(0) or qpllRst(1)(0) or qpllRst(2)(0) or qpllRst(3)(0)) and not(qPllLock(0));
-   qpllReset(1) <= (qpllRst(0)(1) or qpllRst(1)(1) or qpllRst(2)(1) or qpllRst(3)(1)) and not(qPllLock(1));
-
-   ----------------
-   -- 10GigE Module
-   ----------------
-   GEN_LANE :
-   for i in 0 to NUM_LANE_G-1 generate
-
-      TenGigEthGtyUltraScale_Inst : entity surf.TenGigEthGtyUltraScale
-         generic map (
-            TPD_G         => TPD_G,
-            JUMBO_G       => JUMBO_G,
-            PAUSE_EN_G    => PAUSE_EN_G,
-            -- AXI-Lite Configurations
-            EN_AXI_REG_G  => EN_AXI_REG_G,
-            -- AXI Streaming Configurations
-            AXIS_CONFIG_G => AXIS_CONFIG_G(i))
-         port map (
-            -- Local Configurations
-            localMac           => localMac(i),
-            -- Streaming DMA Interface
-            dmaClk             => dmaClk(i),
-            dmaRst             => dmaRst(i),
-            dmaIbMaster        => dmaIbMasters(i),
-            dmaIbSlave         => dmaIbSlaves(i),
-            dmaObMaster        => dmaObMasters(i),
-            dmaObSlave         => dmaObSlaves(i),
-            -- Slave AXI-Lite Interface
-            axiLiteClk         => axiLiteClk(i),
-            axiLiteRst         => axiLiteRst(i),
-            axiLiteReadMaster  => axiLiteReadMasters(i),
-            axiLiteReadSlave   => axiLiteReadSlaves(i),
-            axiLiteWriteMaster => axiLiteWriteMasters(i),
-            axiLiteWriteSlave  => axiLiteWriteSlaves(i),
-            -- Misc. Signals
-            coreClk            => coreClock,
-            coreRst            => coreReset,
-            phyClk             => phyClk(i),
-            phyRst             => phyRst(i),
-            phyReady           => phyReady(i),
-            -- Transceiver Debug Interface
-            gtTxPreCursor      => gtTxPreCursor,
-            gtTxPostCursor     => gtTxPostCursor,
-            gtTxDiffCtrl       => gtTxDiffCtrl,
-            gtRxPolarity       => gtRxPolarity,
-            gtTxPolarity       => gtTxPolarity,
-            -- Quad PLL Ports
-            qplllock           => qplllock,
-            qplloutclk         => qplloutclk,
-            qplloutrefclk      => qplloutrefclk,
-            qpllRst            => qpllRst(i),
-            -- MGT Ports
-            gtTxP              => gtTxP(i),
-            gtTxN              => gtTxN(i),
-            gtRxP              => gtRxP(i),
-            gtRxN              => gtRxN(i));
-
-   end generate GEN_LANE;
->>>>>>> 01fd4d7d
 
 end mapping;